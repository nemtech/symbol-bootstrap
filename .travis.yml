dist: bionic
language: node_js
node_js:
    - 10
    - 12
services:
    - docker
env:
  global:
    - DEV_BRANCH=dev
    - RELEASE_BRANCH=main
    - POST_RELEASE_BRANCH=main
    - RELEASE_MESSAGE=release
cache:
    bundler: true
    directories:
        - node_modules
        - .eslintcache
before_script:
    - . ./travis/node-functions.sh
    - VERSION="$(node_load_version)"
    - log_env_variables
script:
    - npm pack
    - npm test
    - npm run coveralls-report
jobs:
    include:
        - stage: test
          name: docs
          script: npm run doc
        - name: e2e tests
          script: npm run e2e
          if: (branch = env(DEV_BRANCH) AND type = cron) OR (commit_message = e2e)
        - stage: publish
          name: github alpha pages
          script: /bin/bash travis/node-functions.sh node_push_github_pages
          if: branch = env(DEV_BRANCH) AND type = push
        - name: alpha npm
          script: npm pack && /bin/bash travis/node-functions.sh node_publish_alpha
<<<<<<< HEAD
          if: branch = env(RELEASE_BRANCH) AND type = api AND commit_message = env(RELEASE_MESSAGE)
=======
          if: branch = env(DEV_BRANCH) AND type = push
>>>>>>> 04079ecc
        - stage: release
          name: release npm
          script: npm pack && /bin/bash travis/node-functions.sh node_publish_release
          if: branch = env(RELEASE_BRANCH) AND type = api AND commit_message = env(RELEASE_MESSAGE)
        - stage: post release
          name: tag and version upgrade
          script: npm pack && /bin/bash travis/node-functions.sh node_post_release
          if: branch = env(RELEASE_BRANCH) AND type = api AND commit_message = env(RELEASE_MESSAGE)<|MERGE_RESOLUTION|>--- conflicted
+++ resolved
@@ -38,11 +38,7 @@
           if: branch = env(DEV_BRANCH) AND type = push
         - name: alpha npm
           script: npm pack && /bin/bash travis/node-functions.sh node_publish_alpha
-<<<<<<< HEAD
-          if: branch = env(RELEASE_BRANCH) AND type = api AND commit_message = env(RELEASE_MESSAGE)
-=======
           if: branch = env(DEV_BRANCH) AND type = push
->>>>>>> 04079ecc
         - stage: release
           name: release npm
           script: npm pack && /bin/bash travis/node-functions.sh node_publish_release
