--- conflicted
+++ resolved
@@ -141,13 +141,9 @@
 
             await this.generateNodeCertificates(presetData, addresses);
             await this.generateNodes(presetData, addresses);
-<<<<<<< HEAD
-            await this.generateNemesis(presetData, addresses);
-            await this.generateGateways(presetData, addresses);
+            await this.generateGateways(presetData);
             await this.generateExplorers(presetData);
             await this.generateWallets(presetData);
-=======
-            await this.generateGateways(presetData);
             if (!oldPresetData && !oldAddresses) {
                 await this.generateNemesis(presetData, addresses);
             } else {
@@ -157,7 +153,6 @@
             if (this.params.report) {
                 await new ReportService(this.root, this.params).run(presetData);
             }
->>>>>>> 72b4133b
 
             await BootstrapUtils.writeYaml(this.configLoader.getGeneratedAddressLocation(target), addresses);
             await BootstrapUtils.writeYaml(presetLocation, presetData);
@@ -503,7 +498,6 @@
         );
     }
 
-<<<<<<< HEAD
     private generateExplorers(presetData: ConfigPreset) {
         return Promise.all(
             (presetData.explorers || []).map(async (explorerPreset, index: number) => {
@@ -552,7 +546,8 @@
                 );
             }),
         );
-=======
+    }
+
     private cleanUpConfiguration(presetData: ConfigPreset) {
         (presetData.nodes || []).forEach((gateway) => {
             const configFolder = BootstrapUtils.getTargetNodesFolder(this.params.target, false, gateway.name, 'userconfig');
@@ -562,6 +557,5 @@
             const configFolder = BootstrapUtils.getTargetGatewayFolder(this.params.target, false, node.name);
             BootstrapUtils.deleteFolder(configFolder);
         });
->>>>>>> 72b4133b
     }
 }