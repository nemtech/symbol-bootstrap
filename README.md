# symbol-bootstrap

Symbol CLI tool that allows you creating, configuring and running Symbol&#39;s complete networks or nodes to be sync with existing networks.

[![oclif](https://img.shields.io/badge/cli-oclif-brightgreen.svg)](https://oclif.io)
[![Version](https://img.shields.io/npm/v/symbol-bootstrap.svg)](https://npmjs.org/package/symbol-bootstrap)
[![Downloads/week](https://img.shields.io/npm/dw/symbol-bootstrap.svg)](https://npmjs.org/package/symbol-bootstrap)
[![License](https://img.shields.io/npm/l/symbol-bootstrap.svg)](https://github.com/nemtech/symbol-bootstrap/blob/master/package.json)
[![Build Status](https://travis-ci.com/nemtech/symbol-bootstrap.svg?branch=main)](https://travis-ci.com/nemtech/symbol-bootstrap)
[![Coverage Status](https://coveralls.io/repos/github/nemtech/symbol-bootstrap/badge.svg?branch=main)](https://coveralls.io/github/nemtech/symbol-bootstrap?branch=main)
[![Api Doc](https://img.shields.io/badge/api-doc-blue.svg)](https://nemtech.github.io/symbol-bootstrap/)

<!-- toc -->
* [symbol-bootstrap](#symbol-bootstrap)
* [Why this tool?](#why-this-tool)
* [Key benefits:](#key-benefits)
* [Concepts](#concepts)
* [Requirements](#requirements)
* [Usage](#usage)
* [E2E Testing support](#e2e-testing-support)
* [Development](#development)
* [Commands](#commands)
* [Command Topics](#command-topics)
<!-- tocstop -->

# Why this tool?

This tool has been created to address the problems defined in Symbol's [NIP11](https://github.com/nemtech/NIP/blob/main/NIPs/nip-0011.md).

It replaces:

-   [catapult-service-bootstrap](https://github.com/nemtech/catapult-service-bootstrap)
-   [symbol-testnet-bootstrap](https://github.com/nemgrouplimited/symbol-service-bootstrap)

# Key benefits:

-   It's an installable cli tool. It's not a repo you need to clone and compile.
-   The configuration is parametrized via CLI commands and presets instead of by changing properties files.
-   The tools code is unique for any type of network, new networks or nodes in a network. It doesn't need to be copied and pasted in different projects or assemblies.
-   The config command runs on the host machine, not via docker making it easier to debug or tune
-   It's uses the TS SDK for key generation, vrf transactions, address generation instead of using catapult-tools (nemgen is still used to generate the nemesis block).
-   Easier to maintain, the properties files are reused for all nodes, assemblies and network types.
-   Network setup (how many database, nodes, rest gateways to run) is defined in presets, users can provide their own ones.
-   Docker-compose yaml files are generated based on the network setup/preset instead of being manually created/upgraded.
-   The created network (config, nemesis and docker-compose) can be zipped and distributed for other host machines to run it.
-   The used docker images versions can be changed via configuration/preset
-   It uses the [oclif](https://oclif.io) framework. New commands are easy to add and document.
-   It can be included as a npm dependency for clients' e2e testing.

# Concepts

## Preset:

Yaml files that define the configuration and layout of the network and nodes. It defines how many nodes, database, rest gateways, the modes, keys, etc.

Presets are defined at 4 levels from general to specific:

-   Shared: Default configurations for all the networks.
-   Network: It defines the main preset of a given network, example: `bootstrap` or `testnet`.
-   Assembly: It defines a modification of a network, example: `testnet peer`, `tesnet dual`, `testnet api`. Assembly is required for some networks (like `testnet`).
-   Custom: A user provided yml file (`--customPreset` param) that could override some or all properties in the out-of-the-box presets.

Properties in each file override the previous values (by object deep merge).

### Out-of-the-box presets:

-   `-p bootstrap`: Default [preset](https://github.com/nemtech/symbol-bootstrap/blob/main/presets/bootstrap/network.yml). It's a private network with 1 mongo database, 2 peers, 1 api and 1 rest gateway. Nemesis block is generated.
-   `-p bootstrap -a light`: A [light](https://github.com/nemtech/symbol-bootstrap/blob/main/presets/bootstrap/assembly-light.yml) network. It's a version of bootstrap preset with 1 mongo database, 1 dual peer and 1 rest gateway. Great for faster light e2e automatic testing. Nemesis block is generated.
-   `-p bootstrap -a full`: A [full](https://github.com/nemtech/symbol-bootstrap/blob/main/presets/bootstrap/assembly-full.yml) network. The default bootstrap preset plus 1 wallet, 1 explorer and 1 faucet. Great for demonstration purposes. Nemesis block is generated.
-   `-p testnet -a peer`: A [harvesting](https://github.com/nemtech/symbol-bootstrap/blob/main/presets/testnet/assembly-peer.yml) peer node that connects to the current public [testnet](https://github.com/nemtech/symbol-bootstrap/blob/main/presets/testnet/network.yml). [Nemesis block](https://github.com/nemtech/symbol-bootstrap/tree/main/presets/testnet/seed/00000) is copied over.
-   `-p testnet -a api`: A [api](https://github.com/nemtech/symbol-bootstrap/blob/main/presets/testnet/assembly-api.yml) peer node that connects to the current public [testnet](https://github.com/nemtech/symbol-bootstrap/blob/main/presets/testnet/network.yml) running its own mongo database and rest gateway. [Nemesis block](https://github.com/nemtech/symbol-bootstrap/tree/main/presets/testnet/seed/00000) is copied over.
-   `-p testnet -a dual`: A [dual](https://github.com/nemtech/symbol-bootstrap/blob/main/presets/testnet/assembly-dual.yml) haversting peer node that connects to the current public [testnet](https://github.com/nemtech/symbol-bootstrap/blob/main/presets/testnet/network.yml) running its own mongo database and rest gateway. [Nemesis block](https://github.com/nemtech/symbol-bootstrap/tree/main/presets/testnet/seed/00000) is copied over.

### Custom preset:

It's the way you can tune the network without modifying the code. It's a yml file (`--customPreset` param) that could override some or all properties in the out-of-the-box presets.

Custom presets give Symbol Bootstrap its versatility. Check out the custom preset [guides](docs/presetGuides.md)!

## Target:

The folder where the generated config, docker files and data are stored. The folder structure is:

-   `./preset.yml`: the final generated preset.yml that it's used to configure bootstrap, the nodes, docker, etc.
-   `./addresses.yml`: randomly generated data that wasn't provided in the preset. e.g.: SSL keys, nodes' keys, nemesis accounts, generation hash seed, etc.
-   `./nodes`: it holds the configuration, data and logs for all the defined node instances.
-   `./gateways`: it holds the configuration and logs for all the defined node rest gateways.
-   `./nemesis`: The folder used to hold the nemesis block. Block 1 data is generated via `nemgen` tool for new networks. For existing network, it is copied over.
-   `./databases`: the location where the mongo data is stored for the different database instances.
-   `./docker`: the generated docker-compose.yml, mongo init scripts and server basic bash scripts.
-   `./reports`: the location of the generated reports.

# Requirements

-   Node 12.0.0+
-   Docker 18.3.0+
-   Docker Compose 1.25.0+

Validate your environment by running:

```
symbol-bootstrap verify
```

Check your user can run docker without sudo:

```
docker run hello-world
```

If you see an error like:

```
Got permission denied while trying to connect to the Docker daemon socket at unix:///var/run/docker.sock
```

Please follow this [guide](https://www.digitalocean.com/community/questions/how-to-fix-docker-got-permission-denied-while-trying-to-connect-to-the-docker-daemon-socket).

# Usage

It's recommended to run the commands from en empty working dir.

The network configuration, data and docker files will be created inside the target folder ('./target') by default.

```
mkdir my-networks
cd my-networks
```

Once in the working dir:

<!-- usage -->
```sh-session
$ npm install -g symbol-bootstrap
$ symbol-bootstrap COMMAND
running command...
$ symbol-bootstrap (-v|--version|version)
symbol-bootstrap/1.0.4 linux-x64 node-v12.18.4
$ symbol-bootstrap --help [COMMAND]
USAGE
  $ symbol-bootstrap COMMAND
...
```
<!-- usagestop -->

The general usage would be:

```
symbol-bootstrap config -p bootstrap
symbol-bootstrap compose
symbol-bootstrap run
```

You can aggregate all these commands with this one liner:

```
symbol-bootstrap start -p bootstrap
```

If you need to start fresh, you many need to sudo remove the target folder (docker volumes dirs may be created using sudo). Example:

```
sudo rm -rf ./target
```

# E2E Testing support

One use case of this CLI is client E2E testing support. If you are coding a Symbol client, you (Travis or Jenkins) can run e2e tests like:

```
symbol-bootstrap start -p bootstrap --detached
YOUR TEST (e.g: npm run test, gradle test, selenium etc.)
symbol-bootstrap stop
```

`--detached` starts the server waiting until it is up (by polling the network http://localhost:3000/node/health). The command will fail if the components are not up in 30 seconds.

You can also provide your own custom preset (`-c`) if you want your e2e test to start with a specific state (specific balances addresses, mosaics, namespaces, generation hash seed, etc.)

## Node client E2E via CLI:

The CLI can also be used as npm project (dev) dependency (`npm install --save-dev symbol-bootstrap`). Then you can integrate the network to your npm test cycle.
Your `package.json` can look like this:

```yaml

"devDependencies": {
    ....
    "symbol-bootstrap": "0.0.x",
    ....
}

scripts": {
...
    "clean-network": "symbol-bootstrap clean",
    "run-network": "symbol-bootstrap start -c ./output/my_custom_preset.yml --detached --healthCheck",
    "run-stop": "symbol-bootstrap stop",
    "integration-test": "....some mocha/jest/etc tests running against localhost:3000 network....",
    "e2e": "npm run clean-network && npm run run-network && npm run integration-test && npm run stop-network",
...
}
```

Then, you, Jenkins, Travis or your CI tool can run;

```
npm run e2e
```

## Node client E2E via API:

Alternatively, you can use the [BootstrapService](https://github.com/nemtech/symbol-bootstrap/blob/main/src/service/BootstrapService.ts) facade to programmatically start and stop a server.

Example:

```ts
import {BootstrapService, StartParams, Preset} from 'symbol-bootstrap';
import {expect} from '@oclif/test';

it('Bootstrap e2e test', async () => {
    const service = new BootstrapService();
    const config: StartParams = {
        preset: Preset.bootstrap,
        reset: true,
        healthCheck: true,
        timeout: 60000 * 5,
        target: 'target/bootstrap-test',
        detached: true,
        user: 'current',
    };
    try {
        await service.stop(config);
        const configResult = await service.start(config);
        expect(configResult.presetData).not.null;
        expect(configResult.addresses).not.null;
        // Here you can write unit tests against a http://localhost:3000 network
    } finally {
        await service.stop(config);
    }
});
```

It's recommended to reuse the same server for multiple tests by using `beforeAll`, `afterAll` kind of statements.

# Development

If you want to contribute to this tool, clone this repo and run:

```
npm install -g
```

Then, `symbol-bootstrap` runs from the source code. You can now try your features after changing the code.

Pull Requests are appreciated! Please follow the contributing [guidelines](CONTRIBUTING.md).

Note: cloning this repo is only for people that want to tune the tool in a way it cannot be configured. If this is your case, please provide a feature request.
General users should install this tool like any other node module.

# Commands

<!-- commands -->
# Command Topics

* [`symbol-bootstrap autocomplete`](docs/autocomplete.md) - display autocomplete installation instructions
* [`symbol-bootstrap clean`](docs/clean.md) - It removes the target folder deleting the generated configuration and data
* [`symbol-bootstrap compose`](docs/compose.md) - It generates the `docker-compose.yml` file from the configured network.
* [`symbol-bootstrap config`](docs/config.md) - Command used to set up the configuration files and the nemesis block for the current network
* [`symbol-bootstrap decrypt`](docs/decrypt.md) - It decrypts a yml file using the provided password. The source file can be a custom preset file, a preset.yml file or an addresses.yml.
* [`symbol-bootstrap encrypt`](docs/encrypt.md) - It encrypts a yml file using the provided password. The source files would be a custom preset file, a preset.yml file or an addresses.yml.
* [`symbol-bootstrap enrolRewardProgram`](docs/enrolRewardProgram.md) - It enrols the nodes in the rewards program by announcing the enrol transaction to the registration address.  You can also use this command to update the program registration when you change the node public key or server host.
* [`symbol-bootstrap healthCheck`](docs/healthCheck.md) - It checks if the services created with docker compose are up and running.
* [`symbol-bootstrap help`](docs/help.md) - display help for symbol-bootstrap
* [`symbol-bootstrap link`](docs/link.md) - It announces VRF and Voting Link transactions to the network for each node with 'Peer' or 'Voting' roles. This command finalizes the node registration to an existing network.
* [`symbol-bootstrap pack`](docs/pack.md) - It configures and packages your node into a zip file that can be uploaded to the final node machine.
* [`symbol-bootstrap report`](docs/report.md) - it generates reStructuredText (.rst) reports describing the configuration of each node.
* [`symbol-bootstrap resetData`](docs/resetData.md) - It removes the data keeping the generated configuration, certificates, keys and block 1.
* [`symbol-bootstrap run`](docs/run.md) - It boots the network via docker using the generated `docker-compose.yml` file and configuration. The config and compose methods/commands need to be called before this method. This is just a wrapper for the `docker-compose up` bash call.
* [`symbol-bootstrap start`](docs/start.md) - Single command that aggregates config, compose and run in one line!
* [`symbol-bootstrap stop`](docs/stop.md) - It stops the docker-compose network if running (symbol-bootstrap started with --detached). This is just a wrapper for the `docker-compose down` bash call.
<<<<<<< HEAD
* [`symbol-bootstrap wizard`](docs/wizard.md) - An utility command that will help you configuring node!
=======
* [`symbol-bootstrap verify`](docs/verify.md) - It tests the installed software in the current computer reporting if there is any missing dependency, invalid version, or software related issue.
>>>>>>> 012ff0f4

<!-- commandsstop -->

```

```<|MERGE_RESOLUTION|>--- conflicted
+++ resolved
@@ -278,11 +278,8 @@
 * [`symbol-bootstrap run`](docs/run.md) - It boots the network via docker using the generated `docker-compose.yml` file and configuration. The config and compose methods/commands need to be called before this method. This is just a wrapper for the `docker-compose up` bash call.
 * [`symbol-bootstrap start`](docs/start.md) - Single command that aggregates config, compose and run in one line!
 * [`symbol-bootstrap stop`](docs/stop.md) - It stops the docker-compose network if running (symbol-bootstrap started with --detached). This is just a wrapper for the `docker-compose down` bash call.
-<<<<<<< HEAD
 * [`symbol-bootstrap wizard`](docs/wizard.md) - An utility command that will help you configuring node!
-=======
 * [`symbol-bootstrap verify`](docs/verify.md) - It tests the installed software in the current computer reporting if there is any missing dependency, invalid version, or software related issue.
->>>>>>> 012ff0f4
 
 <!-- commandsstop -->
 
