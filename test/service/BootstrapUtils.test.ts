--- conflicted
+++ resolved
@@ -20,13 +20,9 @@
 import 'mocha';
 import { it } from 'mocha';
 import { totalmem } from 'os';
-<<<<<<< HEAD
-import { BootstrapUtils, CryptoUtils } from '../../src/service';
-=======
-import { Account, Deadline, LinkAction, NetworkType, UInt64, VotingKeyLinkTransaction } from 'symbol-sdk';
+import { Account, NetworkType } from 'symbol-sdk';
 import { ConfigAccount } from '../../src/model';
 import { BootstrapUtils, ConfigLoader, CryptoUtils } from '../../src/service';
->>>>>>> e93a4810
 import assert = require('assert');
 
 describe('BootstrapUtils', () => {
