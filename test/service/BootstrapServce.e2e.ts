import 'mocha';
import { BootstrapService, BootstrapUtils, ConfigResult, ConfigService, Preset, StartParams } from '../../src/service';
import { expect } from '@oclif/test';
import {
    Account,
    Deadline,
    NetworkCurrencyLocal,
    PlainMessage,
    RepositoryFactoryHttp,
    TransactionService,
    TransferTransaction,
    UInt64,
} from 'symbol-sdk';

describe('BootstrapService', () => {
    async function basicTestNetwork(configResult: ConfigResult): Promise<void> {
        expect(configResult.presetData).not.null;
        expect(configResult.addresses).not.null;
        const repositoryFactory = new RepositoryFactoryHttp('http://localhost:3000');
        const networkType = await repositoryFactory.getNetworkType().toPromise();
        const generationHash = await repositoryFactory.getGenerationHash().toPromise();
        expect(configResult.addresses.networkType).eq(networkType);
        expect(configResult.presetData.networkType).eq(networkType);
        expect(configResult.addresses.nemesisGenerationHashSeed).eq(generationHash);
        expect(configResult.presetData.nemesisGenerationHashSeed).eq(generationHash);
        const listener = repositoryFactory.createListener();
        try {
            await listener.open();
            const transactionService = new TransactionService(
                repositoryFactory.createTransactionRepository(),
                repositoryFactory.createReceiptRepository(),
            );
            const mosaic = NetworkCurrencyLocal.createAbsolute(100);

            const nemesisAccounts = configResult.addresses?.mosaics?.[0].accounts.map((n) => n.privateKey);

<<<<<<< HEAD
            const nemesisAccounts = configResult.addresses?.mosaics?.[1].accounts.map((n) => n.privateKey);
=======
>>>>>>> 4ba75ea6
            if (!nemesisAccounts) {
                throw new Error('Nemesis accounts could not be loaded!');
            }

            const maxFee = UInt64.fromUint(1000000);
            const account = Account.createFromPrivateKey(nemesisAccounts[0], networkType);

            const recipient = Account.generateNewAccount(networkType);

            const epochAdjustment = await repositoryFactory.getEpochAdjustment().toPromise();
            const transferTransaction = TransferTransaction.create(
                Deadline.create(epochAdjustment),
                recipient.address,
                [mosaic],
                PlainMessage.create('test-message'),
                networkType,
                maxFee,
            );
            const signedTransaction = account.sign(transferTransaction, generationHash);
            console.log('Announcing!!');
            const announcedTransaction = await transactionService.announce(signedTransaction, listener).toPromise();
            console.log('Confirmed!!!');
            expect(announcedTransaction.signer?.address.plain()).eq(account.publicAccount.address.plain());
        } finally {
            if (listener.isOpen()) {
                await listener.close();
            }
            // await service.stop(config);
        }
    }

    it(' bootstrap start', async () => {
        const service = new BootstrapService('.');
        const config: StartParams = {
            ...ConfigService.defaultParams,
            preset: Preset.bootstrap,
            reset: true,
            timeout: 60000 * 5,
            healthCheck: true,
            target: 'target/bootstrap-test',
            detached: true,
            user: BootstrapUtils.CURRENT_USER,
        };

        await service.stop(config);
        const configResult = await service.start(config);
        try {
            // Here you can write unit tests against a localhost:3000 network
            await basicTestNetwork(configResult);
        } finally {
            await service.stop(config);
        }
    });

    it(' bootstrap light', async () => {
        const service = new BootstrapService('.');
        const config: StartParams = {
            ...ConfigService.defaultParams,
            preset: Preset.bootstrap,
            assembly: 'light',
            reset: true,
            timeout: 60000 * 5,
            healthCheck: true,
            target: 'target/light-test',
            detached: true,
            user: BootstrapUtils.CURRENT_USER,
        };
        try {
            await service.stop(config);
            const configResult = await service.start(config);
            // Here you can write unit tests against a localhost:3000 network
            await basicTestNetwork(configResult);
        } finally {
            await service.stop(config);
        }
    });
});<|MERGE_RESOLUTION|>--- conflicted
+++ resolved
@@ -32,12 +32,8 @@
             );
             const mosaic = NetworkCurrencyLocal.createAbsolute(100);
 
-            const nemesisAccounts = configResult.addresses?.mosaics?.[0].accounts.map((n) => n.privateKey);
+           const nemesisAccounts = configResult.addresses?.mosaics?.[0].accounts.map((n) => n.privateKey);
 
-<<<<<<< HEAD
-            const nemesisAccounts = configResult.addresses?.mosaics?.[1].accounts.map((n) => n.privateKey);
-=======
->>>>>>> 4ba75ea6
             if (!nemesisAccounts) {
                 throw new Error('Nemesis accounts could not be loaded!');
             }
