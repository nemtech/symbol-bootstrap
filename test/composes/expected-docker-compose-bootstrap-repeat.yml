--- conflicted
+++ resolved
@@ -2,11 +2,8 @@
 services:
     db-0:
         user: '1000:1000'
-<<<<<<< HEAD
-=======
         environment:
           MONGO_INITDB_DATABASE: catapult
->>>>>>> 04079ecc
         container_name: db-0
         image: 'mongo:4.2.6-bionic'
         command: mongod --dbpath=/dbdata --bind_ip=db-0
@@ -19,11 +16,8 @@
             - '../databases/db-0:/dbdata:rw'
     db-1:
         user: '1000:1000'
-<<<<<<< HEAD
-=======
         environment:
           MONGO_INITDB_DATABASE: catapult
->>>>>>> 04079ecc
         container_name: db-1
         image: 'mongo:4.2.6-bionic'
         command: mongod --dbpath=/dbdata --bind_ip=db-1
@@ -36,11 +30,8 @@
             - '../databases/db-1:/dbdata:rw'
     db-2:
         user: '1000:1000'
-<<<<<<< HEAD
-=======
         environment:
           MONGO_INITDB_DATABASE: catapult
->>>>>>> 04079ecc
         container_name: db-2
         image: 'mongo:4.2.6-bionic'
         command: mongod --dbpath=/dbdata --bind_ip=db-2
@@ -53,11 +44,8 @@
             - '../databases/db-2:/dbdata:rw'
     db-3:
         user: '1000:1000'
-<<<<<<< HEAD
-=======
         environment:
           MONGO_INITDB_DATABASE: catapult
->>>>>>> 04079ecc
         container_name: db-3
         image: 'mongo:4.2.6-bionic'
         command: mongod --dbpath=/dbdata --bind_ip=db-3
