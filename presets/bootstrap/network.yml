--- conflicted
+++ resolved
@@ -11,12 +11,9 @@
 explorerUrl: http://localhost:90/
 faucetUrl: http://localhost:100/
 beneficiaryAddress: ''
-<<<<<<< HEAD
 votingKeyDesiredLifetime: 720
 lastKnownNetworkEpoch: 1
-=======
 restExtensions: 'accountLink, aggregate, lockHash, lockSecret, mosaic, metadata, multisig, namespace, receipts, restrictions, transfer'
->>>>>>> 2f4b12c3
 nemesis:
     mosaics:
         - name: '{{currencyName}}'
