# CHANGELOG

All notable changes to this project will be documented in this file.

The changelog format is based on [Keep a Changelog](https://keepachangelog.com/en/1.0.0/).

## [1.0.6] - Next

**Milestone**: Mainnet(1.0.0.0)

| Package          | Version | Link                                                               |
| ---------------- | ------- | ------------------------------------------------------------------ |
| Symbol Bootstrap | v1.0.6  | [symbol-bootstrap](https://www.npmjs.com/package/symbol-bootstrap) |

<<<<<<< HEAD
-   Added `wizard` command.
-   Added `pack` command.
=======
-   Added `MonitorOnly` reward program.
>>>>>>> e93a4810

## [1.0.5] - May-3-2021

**Milestone**: Mainnet(1.0.0.0)

| Package          | Version | Link                                                               |
| ---------------- | ------- | ------------------------------------------------------------------ |
| Symbol Bootstrap | v1.0.5  | [symbol-bootstrap](https://www.npmjs.com/package/symbol-bootstrap) |

-   Re-enabled node reward program. Upgraded TLS communication.
-   Fixed `failed to load: /docker-entrypoint-initdb.d/mongoDbPrepare.js` when running with root user.
-   Renamed `enrol` to `enroll` for the Rewards Program.

## [1.0.4] - Apr-13-2021

**Milestone**: Mainnet(1.0.0.0)

| Package          | Version | Link                                                               |
| ---------------- | ------- | ------------------------------------------------------------------ |
| Symbol Bootstrap | v1.0.4  | [symbol-bootstrap](https://www.npmjs.com/package/symbol-bootstrap) |

-   New `testnet.symboldev.network` testnet!
-   Added `verify` command.
-   Fixed host override when no custom preset is provided in mainnet.
-   Fixed case issue validating keys when creating certificates.
-   Updated Wallet to latest 1.0.1 release.
-   Node properties sinkType: Async and enableSingleThreadPool: false by default in peer nodes too.
-   Dropped NodeJS 10 support. Added Node LTS and Stable Support. 

## [1.0.3] - Mar-31-2021

**Milestone**: Mainnet(1.0.0.0)

| Package          | Version | Link                                                               |
| ---------------- | ------- | ------------------------------------------------------------------ |
| Symbol Bootstrap | v1.0.3  | [symbol-bootstrap](https://www.npmjs.com/package/symbol-bootstrap) |

-   Improved Custom Preset Object types for symbol bootstrap lib integration.
-   TransactionSelectionStrategy's new default value is `oldest`.

## [1.0.2] - Mar-24-2021

**Milestone**: Mainnet(1.0.0.0)

| Package          | Version | Link                                                               |
| ---------------- | ------- | ------------------------------------------------------------------ |
| Symbol Bootstrap | v1.0.2  | [symbol-bootstrap](https://www.npmjs.com/package/symbol-bootstrap) |

-   Fixed link (--unlink) command when voting properties changes.
-   Broker ports (7902) are closed by default in compose.
-   Peer role is selected based on `syncsource` configuration and not on the `harvesting` flag.

## [1.0.1] - Mar-22-2021

**Milestone**: Mainnet(1.0.0.0)

| Package          | Version | Link                                                               |
| ---------------- | ------- | ------------------------------------------------------------------ |
| Symbol Bootstrap | v1.0.1  | [symbol-bootstrap](https://www.npmjs.com/package/symbol-bootstrap) |

-   Random and limited peer/api list.
-   Custom `votingUnfinalizedBlocksDuration` and `nonVotingUnfinalizedBlocksDuration` preset properties.
-   Agent service is disabled until supernode program resumes. 
-   The default `beneficiaryAddress` is the node's main address. Use `beneficiaryAddress: ''` in a custom preset to override the new default.

## [1.0.0] - Mar-16-2021

**Milestone**: Mainnet(1.0.0.0)

| Package          | Version | Link                                                               |
| ---------------- | ------- | ------------------------------------------------------------------ |
| Symbol Bootstrap | v1.0.0  | [symbol-bootstrap](https://www.npmjs.com/package/symbol-bootstrap) |

-   **New `mainnet` preset!!!**
-   Removed node from its own `peers-p2p.json` and `peers-api.json` files.
-   Voting keys are ephemeral. They cannot be provided, bootstrap will always generate a new one when resetting the configuration. Bootstrap will never store the voting private key in addresses.yml.
-   Dropped `PROMPT_MAIN_VOTING` from `privateKeySecurityMode`. 
-   Added `PROMPT_MAIN_TRANSPORT` to `privateKeySecurityMode`: The transport/node key will be asked when regenerating the certificates or when upgrading a supernode.
-   Changed server file permission to 0o600

## [0.4.5] - Mar-5-2021

**Milestone**: Hippopotamus(0.10.0.8)

| Package          | Version | Link                                                               |
| ---------------- | ------- | ------------------------------------------------------------------ |
| Symbol Bootstrap | v0.4.5  | [symbol-bootstrap](https://www.npmjs.com/package/symbol-bootstrap) |

-   Added `privateKeySecurityMode`. It defines which private keys can be encrypted and stored in the `target/addresses.yml`:
    - `ENCRYPT`: All private keys are encrypted and stored in the target's `addresses.yml` file. Bootstrap will require a password to operate.
    - `PROMPT_MAIN`: Main private keys are not stored in the target's `addresses.yml` file. Bootstrap will request the main private key when certificates are generated, or transactions need to be signed by the `link` and `enrolProgram` commands.
    - `PROMPT_MAIN_VOTING`: Main and voting private keys are not stored in the target's `addresses.yml` file. Bootstrap will request the main private key when certificates are generated, or transactions need to be signed by the `link` and `enrolProgram` commands. The voting private key will be requested when generating the voting key file.
    - `PROMPT_ALL`: No private keys are stored in the in the target's `addresses.yml` file. Bootstrap will request the private keys when they are required by the different commands.
-   The `preset.yml` doesn't contain any private key anymore, encrypted or otherwise.
-   Certificates are not re-generated if not needed when running `--upgrade`. In this case, the main account private key is not required and will not be requested with the `PROMPT` security modes.
-   Voting key files are not re-generated if not needed when running `--upgrade`. In this case, the voting account private key is not required and will not be requested with the `PROMPT_ALL` or `PROMPT_MAIN_VOTING` security modes.
-   Public keys can be used in custom presets in addition to encrypted private keys. If public keys are used, Bootstrap will prompt for the private keys when required.
-   Added `encrypt` and `decrypt` commands to encrypt custom presets and decrypt generated `target/addresses.yml` files:
-   The `--upgrade` param can be used to change the server keys without dropping the data.
-   Splitting `userconfig` into `server-config` and `broker-config` for each service. 
-   Fixed recovery process.

## [0.4.4] - Feb-24-2021

**Milestone**: Hippopotamus(0.10.0.7)

| Package          | Version | Link                                                               |
| ---------------- | ------- | ------------------------------------------------------------------ |
| Symbol Bootstrap | v0.4.4  | [symbol-bootstrap](https://www.npmjs.com/package/symbol-bootstrap) |

-   Added `--ready` to `link` and `enrolRewardProgram` commands.
-   Fixed how seed is copied to node folders when `--upgrade` and `resetData` are used
-   Moved Reward Program Agent to its own service/container in docker-compose.yml.

## [0.4.3] - Feb-15-2021

**Milestone**: Hippopotamus(0.10.0.7)

| Package          | Version | Link                                                               |
| ---------------- | ------- | ------------------------------------------------------------------ |
| Symbol Bootstrap | v0.4.3  | [symbol-bootstrap](https://www.npmjs.com/package/symbol-bootstrap) |

-   Added Core Dump files when `dockerComposeDebugMode: true`.
-   Added autocomplete support. Try `symbol-bootstrap autocomplete` and follow the instructions (Thanks @44uk).
-   Renamed `supernode` keywords for `rewardProgram` for clarification.  Supernode is a type of Reward Program.
-   Voting is not required to enrol a program.
-   Renamed command from `enrolSupernode` for `enrolRewardProgram`. 
-   Added preset configurable `connectionPoolSize` to the Rest Gateway configuration.
-   Removed Node Key Link transactions from nemesis and `link` command.

## [0.4.2] - Feb-2-2021

**Milestone**: Hippopotamus(0.10.0.6)

| Package          | Version | Link                                                               |
| ---------------- | ------- | ------------------------------------------------------------------ |
| Symbol Bootstrap | v0.4.2  | [symbol-bootstrap](https://www.npmjs.com/package/symbol-bootstrap) |

-   Link command supports for `main` multisig accounts.
-   Supernode enrol command supports for `main` multisig accounts.
-   Storing downloaded artifacts (like agent binary) in the current working dir fixing issue when installing bootstrap as root.
-   Moved voting keys files from ./data to ./userconfig in the target folder.
-   Added Symbol Bootstrap version to generated configuration reports.
-   Renamed command from `supernode` for `enrolSupernode`.

## [0.4.1] - Jan-19-2021

**Milestone**: Hippopotamus(0.10.0.5)

| Package          | Version | Link                                                               |
| ---------------- | ------- | ------------------------------------------------------------------ |
| Symbol Bootstrap | v0.4.1  | [symbol-bootstrap](https://www.npmjs.com/package/symbol-bootstrap) |

-   Improved --password. It's only required when private keys need to be read.
-   Added `database` service to server and broker `depends_on` compose services.
-   Fixed `link --unlink` command for Voting Key Link transactions.
-   Added multisig account validation to `link` and `supernode` commands.
-   Added `CONTROLLER_PUBLIC_KEY` to Supernode's agent configuration
-   Upgraded Symbol Rest to version 2.3.1.

## [0.4.0] - Jan-14-2021

**Milestone**: Hippopotamus(0.10.0.5)

| Package          | Version | Link                                                               |
| ---------------- | ------- | ------------------------------------------------------------------ |
| Symbol Bootstrap | v0.4.0  | [symbol-bootstrap](https://www.npmjs.com/package/symbol-bootstrap) |

-   **Re track to catapult-server main branch**
-   Compose file version default to 2.4.
-   Fixed mongo memory usage by adding `--wiredTigerCacheSizeGB` limit.
-   Allowing users to exclude custom preset data from a compose service.
-   Basic implementation of supernode program monitoring agent. Supernode Agent installation and supernode enrol command, disabled at present, awaiting full programme implementation, preparatory step.
-   Private key in generated addresses.yml and preset.yml can be encrypted and protected by using --password.
-   Masking 64 hex keys HIDDEN_KEY on log lines.
-   Removed unused Server configuration files in the Rest container. This reduces the risk of exposing config files if the Rest machine gets compromised.

## [0.3.1] - Dec-17-2020

**Milestone**: Hippopotamus(0.10.0.4)

| Package          | Version | Link                                                               |
| ---------------- | ------- | ------------------------------------------------------------------ |
| Symbol Bootstrap | v0.3.1  | [symbol-bootstrap](https://www.npmjs.com/package/symbol-bootstrap) |

-   Allowed Bootstrap to run as sudo/root. NOT RECOMMENDED!
-   Added Chmod 777 permission change to the db data folder when running as sudo/root.
-   Increased Rest's DB connection attempts and retries. This avoids Rest shutting down if the DB creation takes longer.
-   Updated Wallet to latest 0.13.6 release

## [0.3.0] - Dec-15-2020

**Milestone**: Hippopotamus(0.10.0.4)

| Package          | Version | Link                                                               |
| ---------------- | ------- | ------------------------------------------------------------------ |
| Symbol Bootstrap | v0.3.0  | [symbol-bootstrap](https://www.npmjs.com/package/symbol-bootstrap) |

-   **New Service:** `Wallet`. Bootstrap private network starts a Wallet service in [http://localhost:80/](http://localhost:80/) when using `--assembly full`. . **Warning:** This wallet service is for demonstration purposes only.
-   **New Service:** `Explorer`. Bootstrap private network starts an Explorer service in [http://localhost:90/](http://localhost:90/) when using `--assembly full`.
-   **New Service:** `Faucet`. Bootstrap private network starts a Faucet service in [http://localhost:100/](http://localhost:100/) when using `--assembly full`.
-   Using remote accounts when setting up nodes by default. This improves security by avoiding main account private keys to be exposed in node configuration (like `harvesterSigningPrivateKey`).
-   Removed unnecessary tls related files once certificates are created.
-   Added addresses.yml migration from old formats.
-   Added --upgrade flag to config, compose and start.
-   Fixed api broker name in testnet's api assembly.
-   Images are not pulled by default speeding up bootstrap and avoiding unexpected alpha server upgrades. To pull new images use `--pullImages`.
-   Testnet Long Voting Key V1 and Short Voting Key V2 support.
-   Added `compose` preset support to inject properties into generated docker-compose services.

## [0.2.1] - 30-Oct-2020

**Milestone**: Hippopotamus(0.10.0.3)

| Package          | Version | Link                                                               |
| ---------------- | ------- | ------------------------------------------------------------------ |
| Symbol Bootstrap | v0.2.1  | [symbol-bootstrap](https://www.npmjs.com/package/symbol-bootstrap) |

-   Fixed DB initialization.
-   Added more configurable properties.

## [0.2.0] - 21-Oct-2020

**Milestone**: Hippopotamus(0.10.0.3)

| Package          | Version | Link                                                               |
| ---------------- | ------- | ------------------------------------------------------------------ |
| Symbol Bootstrap | v0.2.0  | [symbol-bootstrap](https://www.npmjs.com/package/symbol-bootstrap) |

-   **[BREAKING CHANGE]** Target folder structure has been changed for scalability. The old target folder needs to be dropped when running this version. Backup the target folder if you need to keep your data!
-   **New Command:** `symbol-bootstrap resetData` cleans the peer data and database without dropping the generated configuration.
-   **New Command:** `symbol-bootstrap healthCheck` tests if the docker compose network is running locally. `--healthCheck` param is allowed in `start` and `run` commands.
-   Allowed `repeat` on a node, a database or a gateway to instantiate them multiple times. This enables you to create large network configurations quickly.
-   Allowed `repeat` in the nemesis block's mosaic list. Harvest currency can be removed with `repeat:0`.
-   Removed preset `light`. Now it's an assembly for the bootstrap preset: `symbol-bootstrap -p bootstrap -a light`.
-   Sink addresses are generated by default.
-   Path properties are now relative folder locations. This improves reusability of the configuration when running the services outside docker compose.
-   Added node type based default configuration simplifying the configuration of nodes in presets.
-   Preset attribute `excludeDockerService: true` allows removing a service from docker-compose.
-   Configurable `trustedHosts` and `localNetworks` in config.
-   Simplified mounted volumes in compose.
-   Allowed multiple databases in compose.
-   Compose's `openPort` now accepts port number.
-   Allowed custom ip address and subnet configuration in compose.
-   Merged `db` and `db-init` services in compose. Now the mongo service knows how to init itself.

## [0.1.1] - 02-Oct-2020

**Milestone**: Hippopotamus(0.10.0.3)

| Package          | Version | Link                                                               |
| ---------------- | ------- | ------------------------------------------------------------------ |
| Symbol Bootstrap | v0.1.1  | [symbol-bootstrap](https://www.npmjs.com/package/symbol-bootstrap) |

-   **New Command:** `symbol-bootstrap link` links the nodes' VRF and Voting keys to an existing network. This simplifies the node registration process to running networks like `testnet`.
-   **New Command:** `symbol-bootstrap report` generates rst and csv files from the configured server properties for documentation. Added `--report` flag to `config` and `start` commands.
-   Fixed default host names in `api` and `peer` in `testnet` preset.
-   The `voting:`, `harvesting:` and `api:` node preset flags define the node's `roles:` setting. There is no need to provide `roles:` attribute anymore.
-   Voting, signing and VRF keys, transactions and tree file are generated and announced when required depending on the node role flags.
-   Added `votingKeyDilution`, `votingKeyStartEpoch` `votingKeyEndEpoch` preset params define to voting key link transaction and tree file.
-   The field `enableDispatcherInputAuditing` is disabled by default saving disk space.
-   Added custom host configuration in docker-compose.
-   Readme and custom preset examples have been improved.
-   Allowing API custom preset object in addition to the file custom yml file.

## [0.1.0] - 26-Sep-2020

**Milestone**: Hippopotamus(0.10.0.3)

| Package          | Version | Link                                                               |
| ---------------- | ------- | ------------------------------------------------------------------ |
| Symbol Bootstrap | v0.1.0  | [symbol-bootstrap](https://www.npmjs.com/package/symbol-bootstrap) |

-   0.10.0.3 catapult server support.
-   2.1.0 rest server support.
-   Improved logging configuration.
-   Allowing custom user when running config time docker images.
-   Renamed param from `--daemon` to `--detached` to keep it in line with docker compose.
-   Added `--service (-s)` to allow starting just one docker service by name.

## [0.0.0] - 14-Sep-2020

**Milestone**: Gorilla.1(0.9.6.4)

| Package          | Version | Link                                                               |
| ---------------- | ------- | ------------------------------------------------------------------ |
| Symbol Bootstrap | v0.0.0  | [symbol-bootstrap](https://www.npmjs.com/package/symbol-bootstrap) |

-   Very first version of the tool!<|MERGE_RESOLUTION|>--- conflicted
+++ resolved
@@ -12,12 +12,9 @@
 | ---------------- | ------- | ------------------------------------------------------------------ |
 | Symbol Bootstrap | v1.0.6  | [symbol-bootstrap](https://www.npmjs.com/package/symbol-bootstrap) |
 
-<<<<<<< HEAD
 -   Added `wizard` command.
 -   Added `pack` command.
-=======
 -   Added `MonitorOnly` reward program.
->>>>>>> e93a4810
 
 ## [1.0.5] - May-3-2021
 
