# CHANGELOG

All notable changes to this project will be documented in this file.

The changelog format is based on [Keep a Changelog](https://keepachangelog.com/en/1.0.0/).

## [1.0.4] - NEXT

**Milestone**: Mainnet(1.0.0.0)

| Package          | Version | Link                                                               |
| ---------------- | ------- | ------------------------------------------------------------------ |
| Symbol Bootstrap | v1.0.4  | [symbol-bootstrap](https://www.npmjs.com/package/symbol-bootstrap) |

<<<<<<< HEAD
-   Fixed host override when no custom preset is provided in mainnet.
=======
-   Fixed case issue validating keys when creating certificates.
>>>>>>> 34ff6a0a

## [1.0.3] - Mar-31-2021

**Milestone**: Mainnet(1.0.0.0)

| Package          | Version | Link                                                               |
| ---------------- | ------- | ------------------------------------------------------------------ |
| Symbol Bootstrap | v1.0.3  | [symbol-bootstrap](https://www.npmjs.com/package/symbol-bootstrap) |

-   Improved Custom Preset Object types for symbol bootstrap lib integration.
-   TransactionSelectionStrategy's new default value is `oldest`.

## [1.0.2] - Mar-24-2021

**Milestone**: Mainnet(1.0.0.0)

| Package          | Version | Link                                                               |
| ---------------- | ------- | ------------------------------------------------------------------ |
| Symbol Bootstrap | v1.0.2  | [symbol-bootstrap](https://www.npmjs.com/package/symbol-bootstrap) |

-   Fixed link (--unlink) command when voting properties changes.
-   Broker ports (7902) are closed by default in compose.
-   Peer role is selected based on `syncsource` configuration and not on the `harvesting` flag.

## [1.0.1] - Mar-22-2021

**Milestone**: Mainnet(1.0.0.0)

| Package          | Version | Link                                                               |
| ---------------- | ------- | ------------------------------------------------------------------ |
| Symbol Bootstrap | v1.0.1  | [symbol-bootstrap](https://www.npmjs.com/package/symbol-bootstrap) |

-   Random and limited peer/api list.
-   Custom `votingUnfinalizedBlocksDuration` and `nonVotingUnfinalizedBlocksDuration` preset properties.
-   Agent service is disabled until supernode program resumes. 
-   The default `beneficiaryAddress` is the node's main address. Use `beneficiaryAddress: ''` in a custom preset to override the new default.

## [1.0.0] - Mar-16-2021

**Milestone**: Mainnet(1.0.0.0)

| Package          | Version | Link                                                               |
| ---------------- | ------- | ------------------------------------------------------------------ |
| Symbol Bootstrap | v1.0.0  | [symbol-bootstrap](https://www.npmjs.com/package/symbol-bootstrap) |

-   **New `mainnet` preset!!!**
-   Removed node from its own `peers-p2p.json` and `peers-api.json` files.
-   Voting keys are ephemeral. They cannot be provided, bootstrap will always generate a new one when resetting the configuration. Bootstrap will never store the voting private key in addresses.yml.
-   Dropped `PROMPT_MAIN_VOTING` from `privateKeySecurityMode`. 
-   Added `PROMPT_MAIN_TRANSPORT` to `privateKeySecurityMode`: The transport/node key will be asked when regenerating the certificates or when upgrading a supernode.
-   Changed server file permission to 0o600

## [0.4.5] - Mar-5-2021

**Milestone**: Hippopotamus(0.10.0.8)

| Package          | Version | Link                                                               |
| ---------------- | ------- | ------------------------------------------------------------------ |
| Symbol Bootstrap | v0.4.5  | [symbol-bootstrap](https://www.npmjs.com/package/symbol-bootstrap) |

-   Added `privateKeySecurityMode`. It defines which private keys can be encrypted and stored in the `target/addresses.yml`:
    - `ENCRYPT`: All private keys are encrypted and stored in the target's `addresses.yml` file. Bootstrap will require a password to operate.
    - `PROMPT_MAIN`: Main private keys are not stored in the target's `addresses.yml` file. Bootstrap will request the main private key when certificates are generated, or transactions need to be signed by the `link` and `enrolProgram` commands.
    - `PROMPT_MAIN_VOTING`: Main and voting private keys are not stored in the target's `addresses.yml` file. Bootstrap will request the main private key when certificates are generated, or transactions need to be signed by the `link` and `enrolProgram` commands. The voting private key will be requested when generating the voting key file.
    - `PROMPT_ALL`: No private keys are stored in the in the target's `addresses.yml` file. Bootstrap will request the private keys when they are required by the different commands.
-   The `preset.yml` doesn't contain any private key anymore, encrypted or otherwise.
-   Certificates are not re-generated if not needed when running `--upgrade`. In this case, the main account private key is not required and will not be requested with the `PROMPT` security modes.
-   Voting key files are not re-generated if not needed when running `--upgrade`. In this case, the voting account private key is not required and will not be requested with the `PROMPT_ALL` or `PROMPT_MAIN_VOTING` security modes.
-   Public keys can be used in custom presets in addition to encrypted private keys. If public keys are used, Bootstrap will prompt for the private keys when required.
-   Added `encrypt` and `decrypt` commands to encrypt custom presets and decrypt generated `target/addresses.yml` files:
-   The `--upgrade` param can be used to change the server keys without dropping the data.
-   Splitting `userconfig` into `server-config` and `broker-config` for each service. 
-   Fixed recovery process.

## [0.4.4] - Feb-24-2021

**Milestone**: Hippopotamus(0.10.0.7)

| Package          | Version | Link                                                               |
| ---------------- | ------- | ------------------------------------------------------------------ |
| Symbol Bootstrap | v0.4.4  | [symbol-bootstrap](https://www.npmjs.com/package/symbol-bootstrap) |

-   Added `--ready` to `link` and `enrolRewardProgram` commands.
-   Fixed how seed is copied to node folders when `--upgrade` and `resetData` are used
-   Moved Reward Program Agent to its own service/container in docker-compose.yml.

## [0.4.3] - Feb-15-2021

**Milestone**: Hippopotamus(0.10.0.7)

| Package          | Version | Link                                                               |
| ---------------- | ------- | ------------------------------------------------------------------ |
| Symbol Bootstrap | v0.4.3  | [symbol-bootstrap](https://www.npmjs.com/package/symbol-bootstrap) |

-   Added Core Dump files when `dockerComposeDebugMode: true`.
-   Added autocomplete support. Try `symbol-bootstrap autocomplete` and follow the instructions (Thanks @44uk).
-   Renamed `supernode` keywords for `rewardProgram` for clarification.  Supernode is a type of Reward Program.
-   Voting is not required to enrol a program.
-   Renamed command from `enrolSupernode` for `enrolRewardProgram`. 
-   Added preset configurable `connectionPoolSize` to the Rest Gateway configuration.
-   Removed Node Key Link transactions from nemesis and `link` command.

## [0.4.2] - Feb-2-2021

**Milestone**: Hippopotamus(0.10.0.6)

| Package          | Version | Link                                                               |
| ---------------- | ------- | ------------------------------------------------------------------ |
| Symbol Bootstrap | v0.4.2  | [symbol-bootstrap](https://www.npmjs.com/package/symbol-bootstrap) |

-   Link command supports for `main` multisig accounts.
-   Supernode enrol command supports for `main` multisig accounts.
-   Storing downloaded artifacts (like agent binary) in the current working dir fixing issue when installing bootstrap as root.
-   Moved voting keys files from ./data to ./userconfig in the target folder.
-   Added Symbol Bootstrap version to generated configuration reports.
-   Renamed command from `supernode` for `enrolSupernode`.

## [0.4.1] - Jan-19-2021

**Milestone**: Hippopotamus(0.10.0.5)

| Package          | Version | Link                                                               |
| ---------------- | ------- | ------------------------------------------------------------------ |
| Symbol Bootstrap | v0.4.1  | [symbol-bootstrap](https://www.npmjs.com/package/symbol-bootstrap) |

-   Improved --password. It's only required when private keys need to be read.
-   Added `database` service to server and broker `depends_on` compose services.
-   Fixed `link --unlink` command for Voting Key Link transactions.
-   Added multisig account validation to `link` and `supernode` commands.
-   Added `CONTROLLER_PUBLIC_KEY` to Supernode's agent configuration
-   Upgraded Symbol Rest to version 2.3.1.

## [0.4.0] - Jan-14-2021

**Milestone**: Hippopotamus(0.10.0.5)

| Package          | Version | Link                                                               |
| ---------------- | ------- | ------------------------------------------------------------------ |
| Symbol Bootstrap | v0.4.0  | [symbol-bootstrap](https://www.npmjs.com/package/symbol-bootstrap) |

-   **Re track to catapult-server main branch**
-   Compose file version default to 2.4.
-   Fixed mongo memory usage by adding `--wiredTigerCacheSizeGB` limit.
-   Allowing users to exclude custom preset data from a compose service.
-   Basic implementation of supernode program monitoring agent. Supernode Agent installation and supernode enrol command, disabled at present, awaiting full programme implementation, preparatory step.
-   Private key in generated addresses.yml and preset.yml can be encrypted and protected by using --password.
-   Masking 64 hex keys HIDDEN_KEY on log lines.
-   Removed unused Server configuration files in the Rest container. This reduces the risk of exposing config files if the Rest machine gets compromised.

## [0.3.1] - Dec-17-2020

**Milestone**: Hippopotamus(0.10.0.4)

| Package          | Version | Link                                                               |
| ---------------- | ------- | ------------------------------------------------------------------ |
| Symbol Bootstrap | v0.3.1  | [symbol-bootstrap](https://www.npmjs.com/package/symbol-bootstrap) |

-   Allowed Bootstrap to run as sudo/root. NOT RECOMMENDED!
-   Added Chmod 777 permission change to the db data folder when running as sudo/root.
-   Increased Rest's DB connection attempts and retries. This avoids Rest shutting down if the DB creation takes longer.
-   Updated Wallet to latest 0.13.6 release

## [0.3.0] - Dec-15-2020

**Milestone**: Hippopotamus(0.10.0.4)

| Package          | Version | Link                                                               |
| ---------------- | ------- | ------------------------------------------------------------------ |
| Symbol Bootstrap | v0.3.0  | [symbol-bootstrap](https://www.npmjs.com/package/symbol-bootstrap) |

-   **New Service:** `Wallet`. Bootstrap private network starts a Wallet service in [http://localhost:80/](http://localhost:80/) when using `--assembly full`. . **Warning:** This wallet service is for demonstration purposes only.
-   **New Service:** `Explorer`. Bootstrap private network starts an Explorer service in [http://localhost:90/](http://localhost:90/) when using `--assembly full`.
-   **New Service:** `Faucet`. Bootstrap private network starts a Faucet service in [http://localhost:100/](http://localhost:100/) when using `--assembly full`.
-   Using remote accounts when setting up nodes by default. This improves security by avoiding main account private keys to be exposed in node configuration (like `harvesterSigningPrivateKey`).
-   Removed unnecessary tls related files once certificates are created.
-   Added addresses.yml migration from old formats.
-   Added --upgrade flag to config, compose and start.
-   Fixed api broker name in testnet's api assembly.
-   Images are not pulled by default speeding up bootstrap and avoiding unexpected alpha server upgrades. To pull new images use `--pullImages`.
-   Testnet Long Voting Key V1 and Short Voting Key V2 support.
-   Added `compose` preset support to inject properties into generated docker-compose services.

## [0.2.1] - 30-Oct-2020

**Milestone**: Hippopotamus(0.10.0.3)

| Package          | Version | Link                                                               |
| ---------------- | ------- | ------------------------------------------------------------------ |
| Symbol Bootstrap | v0.2.1  | [symbol-bootstrap](https://www.npmjs.com/package/symbol-bootstrap) |

-   Fixed DB initialization.
-   Added more configurable properties.

## [0.2.0] - 21-Oct-2020

**Milestone**: Hippopotamus(0.10.0.3)

| Package          | Version | Link                                                               |
| ---------------- | ------- | ------------------------------------------------------------------ |
| Symbol Bootstrap | v0.2.0  | [symbol-bootstrap](https://www.npmjs.com/package/symbol-bootstrap) |

-   **[BREAKING CHANGE]** Target folder structure has been changed for scalability. The old target folder needs to be dropped when running this version. Backup the target folder if you need to keep your data!
-   **New Command:** `symbol-bootstrap resetData` cleans the peer data and database without dropping the generated configuration.
-   **New Command:** `symbol-bootstrap healthCheck` tests if the docker compose network is running locally. `--healthCheck` param is allowed in `start` and `run` commands.
-   Allowed `repeat` on a node, a database or a gateway to instantiate them multiple times. This enables you to create large network configurations quickly.
-   Allowed `repeat` in the nemesis block's mosaic list. Harvest currency can be removed with `repeat:0`.
-   Removed preset `light`. Now it's an assembly for the bootstrap preset: `symbol-bootstrap -p bootstrap -a light`.
-   Sink addresses are generated by default.
-   Path properties are now relative folder locations. This improves reusability of the configuration when running the services outside docker compose.
-   Added node type based default configuration simplifying the configuration of nodes in presets.
-   Preset attribute `excludeDockerService: true` allows removing a service from docker-compose.
-   Configurable `trustedHosts` and `localNetworks` in config.
-   Simplified mounted volumes in compose.
-   Allowed multiple databases in compose.
-   Compose's `openPort` now accepts port number.
-   Allowed custom ip address and subnet configuration in compose.
-   Merged `db` and `db-init` services in compose. Now the mongo service knows how to init itself.

## [0.1.1] - 02-Oct-2020

**Milestone**: Hippopotamus(0.10.0.3)

| Package          | Version | Link                                                               |
| ---------------- | ------- | ------------------------------------------------------------------ |
| Symbol Bootstrap | v0.1.1  | [symbol-bootstrap](https://www.npmjs.com/package/symbol-bootstrap) |

-   **New Command:** `symbol-bootstrap link` links the nodes' VRF and Voting keys to an existing network. This simplifies the node registration process to running networks like `testnet`.
-   **New Command:** `symbol-bootstrap report` generates rst and csv files from the configured server properties for documentation. Added `--report` flag to `config` and `start` commands.
-   Fixed default host names in `api` and `peer` in `testnet` preset.
-   The `voting:`, `harvesting:` and `api:` node preset flags define the node's `roles:` setting. There is no need to provide `roles:` attribute anymore.
-   Voting, signing and VRF keys, transactions and tree file are generated and announced when required depending on the node role flags.
-   Added `votingKeyDilution`, `votingKeyStartEpoch` `votingKeyEndEpoch` preset params define to voting key link transaction and tree file.
-   The field `enableDispatcherInputAuditing` is disabled by default saving disk space.
-   Added custom host configuration in docker-compose.
-   Readme and custom preset examples have been improved.
-   Allowing API custom preset object in addition to the file custom yml file.

## [0.1.0] - 26-Sep-2020

**Milestone**: Hippopotamus(0.10.0.3)

| Package          | Version | Link                                                               |
| ---------------- | ------- | ------------------------------------------------------------------ |
| Symbol Bootstrap | v0.1.0  | [symbol-bootstrap](https://www.npmjs.com/package/symbol-bootstrap) |

-   0.10.0.3 catapult server support.
-   2.1.0 rest server support.
-   Improved logging configuration.
-   Allowing custom user when running config time docker images.
-   Renamed param from `--daemon` to `--detached` to keep it in line with docker compose.
-   Added `--service (-s)` to allow starting just one docker service by name.

## [0.0.0] - 14-Sep-2020

**Milestone**: Gorilla.1(0.9.6.4)

| Package          | Version | Link                                                               |
| ---------------- | ------- | ------------------------------------------------------------------ |
| Symbol Bootstrap | v0.0.0  | [symbol-bootstrap](https://www.npmjs.com/package/symbol-bootstrap) |

-   Very first version of the tool!<|MERGE_RESOLUTION|>--- conflicted
+++ resolved
@@ -12,11 +12,8 @@
 | ---------------- | ------- | ------------------------------------------------------------------ |
 | Symbol Bootstrap | v1.0.4  | [symbol-bootstrap](https://www.npmjs.com/package/symbol-bootstrap) |
 
-<<<<<<< HEAD
 -   Fixed host override when no custom preset is provided in mainnet.
-=======
 -   Fixed case issue validating keys when creating certificates.
->>>>>>> 34ff6a0a
 
 ## [1.0.3] - Mar-31-2021
 
