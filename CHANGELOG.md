--- conflicted
+++ resolved
@@ -12,12 +12,9 @@
 | ---------------- | ------- | ------------------------------------------------------------------ |
 | Symbol Bootstrap | v1.0.4  | [symbol-bootstrap](https://www.npmjs.com/package/symbol-bootstrap) |
 
-<<<<<<< HEAD
 -   Added `wizard` command.
 -   Added `pack` command.
-=======
 -   Fixed host override when no custom preset is provided in mainnet.
->>>>>>> a72c014b
 -   Fixed case issue validating keys when creating certificates.
 
 ## [1.0.3] - Mar-31-2021
