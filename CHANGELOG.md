# CHANGELOG

All notable changes to this project will be documented in this file.

The changelog format is based on [Keep a Changelog](https://keepachangelog.com/en/1.0.0/).

## [0.4.5] - NEXT

**Milestone**: Hippopotamus(0.10.0.7)

| Package          | Version | Link                                                               |
| ---------------- | ------- | ------------------------------------------------------------------ |
| Symbol Bootstrap | v0.4.5  | [symbol-bootstrap](https://www.npmjs.com/package/symbol-bootstrap) |

<<<<<<< HEAD
-   **A valid password is required by default**. Bootstrap will ask for the password, or you can provide one with `--password`.
-   Added `--noPassword` to bypass the password validation. Private keys in generated addresses.yml and preset.yml will be in plain text!
-   Added `encrypt` and `decrypt` commands.
-   Splitting `userconfig` into `server-config` and `broker-config` for each service. 
=======
-   Added `privateKeySecurityMode`. It defines which private keys can be encrypted and stored in the `target/addresses.yml`:
    - `ENCRYPT`: All private keys are encrypted and stored in the target's `addresses.yml` file. Bootstrap will require a password to operate.
    - `PROMPT_MAIN`: Main private keys are not stored in the target's `addresses.yml` file. Bootstrap will request the main private key when certificates are generated, or transactions need to be signed by the `link` and `enrolProgram` commands.
    - `PROMPT_ALL`: No private keys are stored in the in the target's `addresses.yml` file. Bootstrap will request the private keys when they are required by the different commands.
-   The `preset.yml` doesn't contain any private key anymore, encrypted or otherwise.
-   Certificates are not re-generated if not needed when running `--upgrade`. In this case, the main account private key is not required and will not be requested with the `PROMPT` security modes.
-   Voting key files are not re-generated if not needed when running `--upgrade`. In this case, the voting account private key is not required and will not be requested with the `PROMPT_ALL` security mode.
-   Public keys can be used in custom presets in addition to encrypted private keys. If public keys are used, Bootstrap will prompt for the private keys when required.
-   Added `encrypt` and `decrypt` commands to encrypt custom presets and decrypt generated `target/addresses.yml` files:
-   The `--upgrade` param can be used to change the server keys without dropping the data.
>>>>>>> 89e09316

## [0.4.4] - Feb-24-2021

**Milestone**: Hippopotamus(0.10.0.7)

| Package          | Version | Link                                                               |
| ---------------- | ------- | ------------------------------------------------------------------ |
| Symbol Bootstrap | v0.4.4  | [symbol-bootstrap](https://www.npmjs.com/package/symbol-bootstrap) |

-   Added `--ready` to `link` and `enrolRewardProgram` commands.
-   Fixed how seed is copied to node folders when `--upgrade` and `resetData` are used
-   Moved Reward Program Agent to its own service/container in docker-compose.yml.

## [0.4.3] - Feb-15-2021

**Milestone**: Hippopotamus(0.10.0.7)

| Package          | Version | Link                                                               |
| ---------------- | ------- | ------------------------------------------------------------------ |
| Symbol Bootstrap | v0.4.3  | [symbol-bootstrap](https://www.npmjs.com/package/symbol-bootstrap) |

-   Added Core Dump files when `dockerComposeDebugMode: true`.
-   Added autocomplete support. Try `symbol-bootstrap autocomplete` and follow the instructions (Thanks @44uk).
-   Renamed `supernode` keywords for `rewardProgram` for clarification.  Supernode is a type of Reward Program.
-   Voting is not required to enrol a program.
-   Renamed command from `enrolSupernode` for `enrolRewardProgram`. 
-   Added preset configurable `connectionPoolSize` to the Rest Gateway configuration.
-   Removed Node Key Link transactions from nemesis and `link` command.

## [0.4.2] - Feb-2-2021

**Milestone**: Hippopotamus(0.10.0.6)

| Package          | Version | Link                                                               |
| ---------------- | ------- | ------------------------------------------------------------------ |
| Symbol Bootstrap | v0.4.2  | [symbol-bootstrap](https://www.npmjs.com/package/symbol-bootstrap) |

-   Link command supports for `main` multisig accounts.
-   Supernode enrol command supports for `main` multisig accounts.
-   Storing downloaded artifacts (like agent binary) in the current working dir fixing issue when installing bootstrap as root.
-   Moved voting keys files from ./data to ./userconfig in the target folder.
-   Added Symbol Bootstrap version to generated configuration reports.
-   Renamed command from `supernode` for `enrolSupernode`.

## [0.4.1] - Jan-19-2021

**Milestone**: Hippopotamus(0.10.0.5)

| Package          | Version | Link                                                               |
| ---------------- | ------- | ------------------------------------------------------------------ |
| Symbol Bootstrap | v0.4.1  | [symbol-bootstrap](https://www.npmjs.com/package/symbol-bootstrap) |

-   Improved --password. It's only required when private keys need to be read.
-   Added `database` service to server and broker `depends_on` compose services.
-   Fixed `link --unlink` command for Voting Key Link transactions.
-   Added multisig account validation to `link` and `supernode` commands.
-   Added `CONTROLLER_PUBLIC_KEY` to Supernode's agent configuration
-   Upgraded Symbol Rest to version 2.3.1.

## [0.4.0] - Jan-14-2021

**Milestone**: Hippopotamus(0.10.0.5)

| Package          | Version | Link                                                               |
| ---------------- | ------- | ------------------------------------------------------------------ |
| Symbol Bootstrap | v0.4.0  | [symbol-bootstrap](https://www.npmjs.com/package/symbol-bootstrap) |

-   **Re track to catapult-server main branch**
-   Compose file version default to 2.4.
-   Fixed mongo memory usage by adding `--wiredTigerCacheSizeGB` limit.
-   Allowing users to exclude custom preset data from a compose service.
-   Basic implementation of supernode program monitoring agent. Supernode Agent installation and supernode enrol command, disabled at present, awaiting full programme implementation, preparatory step.
-   Private key in generated addresses.yml and preset.yml can be encrypted and protected by using --password.
-   Masking 64 hex keys HIDDEN_KEY on log lines.
-   Removed unused Server configuration files in the Rest container. This reduces the risk of exposing config files if the Rest machine gets compromised.

## [0.3.1] - Dec-17-2020

**Milestone**: Hippopotamus(0.10.0.4)

| Package          | Version | Link                                                               |
| ---------------- | ------- | ------------------------------------------------------------------ |
| Symbol Bootstrap | v0.3.1  | [symbol-bootstrap](https://www.npmjs.com/package/symbol-bootstrap) |

-   Allowed Bootstrap to run as sudo/root. NOT RECOMMENDED!
-   Added Chmod 777 permission change to the db data folder when running as sudo/root.
-   Increased Rest's DB connection attempts and retries. This avoids Rest shutting down if the DB creation takes longer.
-   Updated Wallet to latest 0.13.6 release

## [0.3.0] - Dec-15-2020

**Milestone**: Hippopotamus(0.10.0.4)

| Package          | Version | Link                                                               |
| ---------------- | ------- | ------------------------------------------------------------------ |
| Symbol Bootstrap | v0.3.0  | [symbol-bootstrap](https://www.npmjs.com/package/symbol-bootstrap) |

-   **New Service:** `Wallet`. Bootstrap private network starts a Wallet service in [http://localhost:80/](http://localhost:80/) when using `--assembly full`. . **Warning:** This wallet service is for demonstration purposes only.
-   **New Service:** `Explorer`. Bootstrap private network starts an Explorer service in [http://localhost:90/](http://localhost:90/) when using `--assembly full`.
-   **New Service:** `Faucet`. Bootstrap private network starts a Faucet service in [http://localhost:100/](http://localhost:100/) when using `--assembly full`.
-   Using remote accounts when setting up nodes by default. This improves security by avoiding main account private keys to be exposed in node configuration (like `harvesterSigningPrivateKey`).
-   Removed unnecessary tls related files once certificates are created.
-   Added addresses.yml migration from old formats.
-   Added --upgrade flag to config, compose and start.
-   Fixed api broker name in testnet's api assembly.
-   Images are not pulled by default speeding up bootstrap and avoiding unexpected alpha server upgrades. To pull new images use `--pullImages`.
-   Testnet Long Voting Key V1 and Short Voting Key V2 support.
-   Added `compose` preset support to inject properties into generated docker-compose services.

## [0.2.1] - 30-Oct-2020

**Milestone**: Hippopotamus(0.10.0.3)

| Package          | Version | Link                                                               |
| ---------------- | ------- | ------------------------------------------------------------------ |
| Symbol Bootstrap | v0.2.1  | [symbol-bootstrap](https://www.npmjs.com/package/symbol-bootstrap) |

-   Fixed DB initialization.
-   Added more configurable properties.

## [0.2.0] - 21-Oct-2020

**Milestone**: Hippopotamus(0.10.0.3)

| Package          | Version | Link                                                               |
| ---------------- | ------- | ------------------------------------------------------------------ |
| Symbol Bootstrap | v0.2.0  | [symbol-bootstrap](https://www.npmjs.com/package/symbol-bootstrap) |

-   **[BREAKING CHANGE]** Target folder structure has been changed for scalability. The old target folder needs to be dropped when running this version. Backup the target folder if you need to keep your data!
-   **New Command:** `symbol-bootstrap resetData` cleans the peer data and database without dropping the generated configuration.
-   **New Command:** `symbol-bootstrap healthCheck` tests if the docker compose network is running locally. `--healthCheck` param is allowed in `start` and `run` commands.
-   Allowed `repeat` on a node, a database or a gateway to instantiate them multiple times. This enables you to create large network configurations quickly.
-   Allowed `repeat` in the nemesis block's mosaic list. Harvest currency can be removed with `repeat:0`.
-   Removed preset `light`. Now it's an assembly for the bootstrap preset: `symbol-bootstrap -p bootstrap -a light`.
-   Sink addresses are generated by default.
-   Path properties are now relative folder locations. This improves reusability of the configuration when running the services outside docker compose.
-   Added node type based default configuration simplifying the configuration of nodes in presets.
-   Preset attribute `excludeDockerService: true` allows removing a service from docker-compose.
-   Configurable `trustedHosts` and `localNetworks` in config.
-   Simplified mounted volumes in compose.
-   Allowed multiple databases in compose.
-   Compose's `openPort` now accepts port number.
-   Allowed custom ip address and subnet configuration in compose.
-   Merged `db` and `db-init` services in compose. Now the mongo service knows how to init itself.

## [0.1.1] - 02-Oct-2020

**Milestone**: Hippopotamus(0.10.0.3)

| Package          | Version | Link                                                               |
| ---------------- | ------- | ------------------------------------------------------------------ |
| Symbol Bootstrap | v0.1.1  | [symbol-bootstrap](https://www.npmjs.com/package/symbol-bootstrap) |

-   **New Command:** `symbol-bootstrap link` links the nodes' VRF and Voting keys to an existing network. This simplifies the node registration process to running networks like `testnet`.
-   **New Command:** `symbol-bootstrap report` generates rst and csv files from the configured server properties for documentation. Added `--report` flag to `config` and `start` commands.
-   Fixed default host names in `api` and `peer` in `testnet` preset.
-   The `voting:`, `harvesting:` and `api:` node preset flags define the node's `roles:` setting. There is no need to provide `roles:` attribute anymore.
-   Voting, signing and VRF keys, transactions and tree file are generated and announced when required depending on the node role flags.
-   Added `votingKeyDilution`, `votingKeyStartEpoch` `votingKeyEndEpoch` preset params define to voting key link transaction and tree file.
-   The field `enableDispatcherInputAuditing` is disabled by default saving disk space.
-   Added custom host configuration in docker-compose.
-   Readme and custom preset examples have been improved.
-   Allowing API custom preset object in addition to the file custom yml file.

## [0.1.0] - 26-Sep-2020

**Milestone**: Hippopotamus(0.10.0.3)

| Package          | Version | Link                                                               |
| ---------------- | ------- | ------------------------------------------------------------------ |
| Symbol Bootstrap | v0.1.0  | [symbol-bootstrap](https://www.npmjs.com/package/symbol-bootstrap) |

-   0.10.0.3 catapult server support.
-   2.1.0 rest server support.
-   Improved logging configuration.
-   Allowing custom user when running config time docker images.
-   Renamed param from `--daemon` to `--detached` to keep it in line with docker compose.
-   Added `--service (-s)` to allow starting just one docker service by name.

## [0.0.0] - 14-Sep-2020

**Milestone**: Gorilla.1(0.9.6.4)

| Package          | Version | Link                                                               |
| ---------------- | ------- | ------------------------------------------------------------------ |
| Symbol Bootstrap | v0.0.0  | [symbol-bootstrap](https://www.npmjs.com/package/symbol-bootstrap) |

-   Very first version of the tool!<|MERGE_RESOLUTION|>--- conflicted
+++ resolved
@@ -12,12 +12,6 @@
 | ---------------- | ------- | ------------------------------------------------------------------ |
 | Symbol Bootstrap | v0.4.5  | [symbol-bootstrap](https://www.npmjs.com/package/symbol-bootstrap) |
 
-<<<<<<< HEAD
--   **A valid password is required by default**. Bootstrap will ask for the password, or you can provide one with `--password`.
--   Added `--noPassword` to bypass the password validation. Private keys in generated addresses.yml and preset.yml will be in plain text!
--   Added `encrypt` and `decrypt` commands.
--   Splitting `userconfig` into `server-config` and `broker-config` for each service. 
-=======
 -   Added `privateKeySecurityMode`. It defines which private keys can be encrypted and stored in the `target/addresses.yml`:
     - `ENCRYPT`: All private keys are encrypted and stored in the target's `addresses.yml` file. Bootstrap will require a password to operate.
     - `PROMPT_MAIN`: Main private keys are not stored in the target's `addresses.yml` file. Bootstrap will request the main private key when certificates are generated, or transactions need to be signed by the `link` and `enrolProgram` commands.
@@ -28,7 +22,7 @@
 -   Public keys can be used in custom presets in addition to encrypted private keys. If public keys are used, Bootstrap will prompt for the private keys when required.
 -   Added `encrypt` and `decrypt` commands to encrypt custom presets and decrypt generated `target/addresses.yml` files:
 -   The `--upgrade` param can be used to change the server keys without dropping the data.
->>>>>>> 89e09316
+-   Splitting `userconfig` into `server-config` and `broker-config` for each service. 
 
 ## [0.4.4] - Feb-24-2021
 
