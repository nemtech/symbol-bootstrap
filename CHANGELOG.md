# CHANGELOG

All notable changes to this project will be documented in this file.

The changelog format is based on [Keep a Changelog](https://keepachangelog.com/en/1.0.0/).

## [1.0.2] - NEXT

**Milestone**: Mainnet(1.0.0.0)

| Package          | Version | Link                                                               |
| ---------------- | ------- | ------------------------------------------------------------------ |
| Symbol Bootstrap | v1.0.2  | [symbol-bootstrap](https://www.npmjs.com/package/symbol-bootstrap) |

<<<<<<< HEAD
-   Fixed link (--unlink) command when voting properties changes.
=======
-   Broker ports (7902) are closed by default in compose.
>>>>>>> b792343f

## [1.0.1] - Mar-22-2021

**Milestone**: Mainnet(1.0.0.0)

| Package          | Version | Link                                                               |
| ---------------- | ------- | ------------------------------------------------------------------ |
| Symbol Bootstrap | v1.0.1  | [symbol-bootstrap](https://www.npmjs.com/package/symbol-bootstrap) |

-   Random and limited peer/api list.
-   Custom `votingUnfinalizedBlocksDuration` and `nonVotingUnfinalizedBlocksDuration` preset properties.
-   Agent service is disabled until supernode program resumes. 
-   The default `beneficiaryAddress` is the node's main address. Use `beneficiaryAddress: ''` in a custom preset to override the new default.

## [1.0.0] - Mar-16-2021

**Milestone**: Mainnet(1.0.0.0)

| Package          | Version | Link                                                               |
| ---------------- | ------- | ------------------------------------------------------------------ |
| Symbol Bootstrap | v1.0.0  | [symbol-bootstrap](https://www.npmjs.com/package/symbol-bootstrap) |

-   **New `mainnet` preset!!!**
-   Removed node from its own `peers-p2p.json` and `peers-api.json` files.
-   Voting keys are ephemeral. They cannot be provided, bootstrap will always generate a new one when resetting the configuration. Bootstrap will never store the voting private key in addresses.yml.
-   Dropped `PROMPT_MAIN_VOTING` from `privateKeySecurityMode`. 
-   Added `PROMPT_MAIN_TRANSPORT` to `privateKeySecurityMode`: The transport/node key will be asked when regenerating the certificates or when upgrading a supernode.
-   Changed server file permission to 0o600

## [0.4.5] - Mar-5-2021

**Milestone**: Hippopotamus(0.10.0.8)

| Package          | Version | Link                                                               |
| ---------------- | ------- | ------------------------------------------------------------------ |
| Symbol Bootstrap | v0.4.5  | [symbol-bootstrap](https://www.npmjs.com/package/symbol-bootstrap) |

-   Added `privateKeySecurityMode`. It defines which private keys can be encrypted and stored in the `target/addresses.yml`:
    - `ENCRYPT`: All private keys are encrypted and stored in the target's `addresses.yml` file. Bootstrap will require a password to operate.
    - `PROMPT_MAIN`: Main private keys are not stored in the target's `addresses.yml` file. Bootstrap will request the main private key when certificates are generated, or transactions need to be signed by the `link` and `enrolProgram` commands.
    - `PROMPT_MAIN_VOTING`: Main and voting private keys are not stored in the target's `addresses.yml` file. Bootstrap will request the main private key when certificates are generated, or transactions need to be signed by the `link` and `enrolProgram` commands. The voting private key will be requested when generating the voting key file.
    - `PROMPT_ALL`: No private keys are stored in the in the target's `addresses.yml` file. Bootstrap will request the private keys when they are required by the different commands.
-   The `preset.yml` doesn't contain any private key anymore, encrypted or otherwise.
-   Certificates are not re-generated if not needed when running `--upgrade`. In this case, the main account private key is not required and will not be requested with the `PROMPT` security modes.
-   Voting key files are not re-generated if not needed when running `--upgrade`. In this case, the voting account private key is not required and will not be requested with the `PROMPT_ALL` or `PROMPT_MAIN_VOTING` security modes.
-   Public keys can be used in custom presets in addition to encrypted private keys. If public keys are used, Bootstrap will prompt for the private keys when required.
-   Added `encrypt` and `decrypt` commands to encrypt custom presets and decrypt generated `target/addresses.yml` files:
-   The `--upgrade` param can be used to change the server keys without dropping the data.
-   Splitting `userconfig` into `server-config` and `broker-config` for each service. 
-   Fixed recovery process.

## [0.4.4] - Feb-24-2021

**Milestone**: Hippopotamus(0.10.0.7)

| Package          | Version | Link                                                               |
| ---------------- | ------- | ------------------------------------------------------------------ |
| Symbol Bootstrap | v0.4.4  | [symbol-bootstrap](https://www.npmjs.com/package/symbol-bootstrap) |

-   Added `--ready` to `link` and `enrolRewardProgram` commands.
-   Fixed how seed is copied to node folders when `--upgrade` and `resetData` are used
-   Moved Reward Program Agent to its own service/container in docker-compose.yml.

## [0.4.3] - Feb-15-2021

**Milestone**: Hippopotamus(0.10.0.7)

| Package          | Version | Link                                                               |
| ---------------- | ------- | ------------------------------------------------------------------ |
| Symbol Bootstrap | v0.4.3  | [symbol-bootstrap](https://www.npmjs.com/package/symbol-bootstrap) |

-   Added Core Dump files when `dockerComposeDebugMode: true`.
-   Added autocomplete support. Try `symbol-bootstrap autocomplete` and follow the instructions (Thanks @44uk).
-   Renamed `supernode` keywords for `rewardProgram` for clarification.  Supernode is a type of Reward Program.
-   Voting is not required to enrol a program.
-   Renamed command from `enrolSupernode` for `enrolRewardProgram`. 
-   Added preset configurable `connectionPoolSize` to the Rest Gateway configuration.
-   Removed Node Key Link transactions from nemesis and `link` command.

## [0.4.2] - Feb-2-2021

**Milestone**: Hippopotamus(0.10.0.6)

| Package          | Version | Link                                                               |
| ---------------- | ------- | ------------------------------------------------------------------ |
| Symbol Bootstrap | v0.4.2  | [symbol-bootstrap](https://www.npmjs.com/package/symbol-bootstrap) |

-   Link command supports for `main` multisig accounts.
-   Supernode enrol command supports for `main` multisig accounts.
-   Storing downloaded artifacts (like agent binary) in the current working dir fixing issue when installing bootstrap as root.
-   Moved voting keys files from ./data to ./userconfig in the target folder.
-   Added Symbol Bootstrap version to generated configuration reports.
-   Renamed command from `supernode` for `enrolSupernode`.

## [0.4.1] - Jan-19-2021

**Milestone**: Hippopotamus(0.10.0.5)

| Package          | Version | Link                                                               |
| ---------------- | ------- | ------------------------------------------------------------------ |
| Symbol Bootstrap | v0.4.1  | [symbol-bootstrap](https://www.npmjs.com/package/symbol-bootstrap) |

-   Improved --password. It's only required when private keys need to be read.
-   Added `database` service to server and broker `depends_on` compose services.
-   Fixed `link --unlink` command for Voting Key Link transactions.
-   Added multisig account validation to `link` and `supernode` commands.
-   Added `CONTROLLER_PUBLIC_KEY` to Supernode's agent configuration
-   Upgraded Symbol Rest to version 2.3.1.

## [0.4.0] - Jan-14-2021

**Milestone**: Hippopotamus(0.10.0.5)

| Package          | Version | Link                                                               |
| ---------------- | ------- | ------------------------------------------------------------------ |
| Symbol Bootstrap | v0.4.0  | [symbol-bootstrap](https://www.npmjs.com/package/symbol-bootstrap) |

-   **Re track to catapult-server main branch**
-   Compose file version default to 2.4.
-   Fixed mongo memory usage by adding `--wiredTigerCacheSizeGB` limit.
-   Allowing users to exclude custom preset data from a compose service.
-   Basic implementation of supernode program monitoring agent. Supernode Agent installation and supernode enrol command, disabled at present, awaiting full programme implementation, preparatory step.
-   Private key in generated addresses.yml and preset.yml can be encrypted and protected by using --password.
-   Masking 64 hex keys HIDDEN_KEY on log lines.
-   Removed unused Server configuration files in the Rest container. This reduces the risk of exposing config files if the Rest machine gets compromised.

## [0.3.1] - Dec-17-2020

**Milestone**: Hippopotamus(0.10.0.4)

| Package          | Version | Link                                                               |
| ---------------- | ------- | ------------------------------------------------------------------ |
| Symbol Bootstrap | v0.3.1  | [symbol-bootstrap](https://www.npmjs.com/package/symbol-bootstrap) |

-   Allowed Bootstrap to run as sudo/root. NOT RECOMMENDED!
-   Added Chmod 777 permission change to the db data folder when running as sudo/root.
-   Increased Rest's DB connection attempts and retries. This avoids Rest shutting down if the DB creation takes longer.
-   Updated Wallet to latest 0.13.6 release

## [0.3.0] - Dec-15-2020

**Milestone**: Hippopotamus(0.10.0.4)

| Package          | Version | Link                                                               |
| ---------------- | ------- | ------------------------------------------------------------------ |
| Symbol Bootstrap | v0.3.0  | [symbol-bootstrap](https://www.npmjs.com/package/symbol-bootstrap) |

-   **New Service:** `Wallet`. Bootstrap private network starts a Wallet service in [http://localhost:80/](http://localhost:80/) when using `--assembly full`. . **Warning:** This wallet service is for demonstration purposes only.
-   **New Service:** `Explorer`. Bootstrap private network starts an Explorer service in [http://localhost:90/](http://localhost:90/) when using `--assembly full`.
-   **New Service:** `Faucet`. Bootstrap private network starts a Faucet service in [http://localhost:100/](http://localhost:100/) when using `--assembly full`.
-   Using remote accounts when setting up nodes by default. This improves security by avoiding main account private keys to be exposed in node configuration (like `harvesterSigningPrivateKey`).
-   Removed unnecessary tls related files once certificates are created.
-   Added addresses.yml migration from old formats.
-   Added --upgrade flag to config, compose and start.
-   Fixed api broker name in testnet's api assembly.
-   Images are not pulled by default speeding up bootstrap and avoiding unexpected alpha server upgrades. To pull new images use `--pullImages`.
-   Testnet Long Voting Key V1 and Short Voting Key V2 support.
-   Added `compose` preset support to inject properties into generated docker-compose services.

## [0.2.1] - 30-Oct-2020

**Milestone**: Hippopotamus(0.10.0.3)

| Package          | Version | Link                                                               |
| ---------------- | ------- | ------------------------------------------------------------------ |
| Symbol Bootstrap | v0.2.1  | [symbol-bootstrap](https://www.npmjs.com/package/symbol-bootstrap) |

-   Fixed DB initialization.
-   Added more configurable properties.

## [0.2.0] - 21-Oct-2020

**Milestone**: Hippopotamus(0.10.0.3)

| Package          | Version | Link                                                               |
| ---------------- | ------- | ------------------------------------------------------------------ |
| Symbol Bootstrap | v0.2.0  | [symbol-bootstrap](https://www.npmjs.com/package/symbol-bootstrap) |

-   **[BREAKING CHANGE]** Target folder structure has been changed for scalability. The old target folder needs to be dropped when running this version. Backup the target folder if you need to keep your data!
-   **New Command:** `symbol-bootstrap resetData` cleans the peer data and database without dropping the generated configuration.
-   **New Command:** `symbol-bootstrap healthCheck` tests if the docker compose network is running locally. `--healthCheck` param is allowed in `start` and `run` commands.
-   Allowed `repeat` on a node, a database or a gateway to instantiate them multiple times. This enables you to create large network configurations quickly.
-   Allowed `repeat` in the nemesis block's mosaic list. Harvest currency can be removed with `repeat:0`.
-   Removed preset `light`. Now it's an assembly for the bootstrap preset: `symbol-bootstrap -p bootstrap -a light`.
-   Sink addresses are generated by default.
-   Path properties are now relative folder locations. This improves reusability of the configuration when running the services outside docker compose.
-   Added node type based default configuration simplifying the configuration of nodes in presets.
-   Preset attribute `excludeDockerService: true` allows removing a service from docker-compose.
-   Configurable `trustedHosts` and `localNetworks` in config.
-   Simplified mounted volumes in compose.
-   Allowed multiple databases in compose.
-   Compose's `openPort` now accepts port number.
-   Allowed custom ip address and subnet configuration in compose.
-   Merged `db` and `db-init` services in compose. Now the mongo service knows how to init itself.

## [0.1.1] - 02-Oct-2020

**Milestone**: Hippopotamus(0.10.0.3)

| Package          | Version | Link                                                               |
| ---------------- | ------- | ------------------------------------------------------------------ |
| Symbol Bootstrap | v0.1.1  | [symbol-bootstrap](https://www.npmjs.com/package/symbol-bootstrap) |

-   **New Command:** `symbol-bootstrap link` links the nodes' VRF and Voting keys to an existing network. This simplifies the node registration process to running networks like `testnet`.
-   **New Command:** `symbol-bootstrap report` generates rst and csv files from the configured server properties for documentation. Added `--report` flag to `config` and `start` commands.
-   Fixed default host names in `api` and `peer` in `testnet` preset.
-   The `voting:`, `harvesting:` and `api:` node preset flags define the node's `roles:` setting. There is no need to provide `roles:` attribute anymore.
-   Voting, signing and VRF keys, transactions and tree file are generated and announced when required depending on the node role flags.
-   Added `votingKeyDilution`, `votingKeyStartEpoch` `votingKeyEndEpoch` preset params define to voting key link transaction and tree file.
-   The field `enableDispatcherInputAuditing` is disabled by default saving disk space.
-   Added custom host configuration in docker-compose.
-   Readme and custom preset examples have been improved.
-   Allowing API custom preset object in addition to the file custom yml file.

## [0.1.0] - 26-Sep-2020

**Milestone**: Hippopotamus(0.10.0.3)

| Package          | Version | Link                                                               |
| ---------------- | ------- | ------------------------------------------------------------------ |
| Symbol Bootstrap | v0.1.0  | [symbol-bootstrap](https://www.npmjs.com/package/symbol-bootstrap) |

-   0.10.0.3 catapult server support.
-   2.1.0 rest server support.
-   Improved logging configuration.
-   Allowing custom user when running config time docker images.
-   Renamed param from `--daemon` to `--detached` to keep it in line with docker compose.
-   Added `--service (-s)` to allow starting just one docker service by name.

## [0.0.0] - 14-Sep-2020

**Milestone**: Gorilla.1(0.9.6.4)

| Package          | Version | Link                                                               |
| ---------------- | ------- | ------------------------------------------------------------------ |
| Symbol Bootstrap | v0.0.0  | [symbol-bootstrap](https://www.npmjs.com/package/symbol-bootstrap) |

-   Very first version of the tool!<|MERGE_RESOLUTION|>--- conflicted
+++ resolved
@@ -12,11 +12,8 @@
 | ---------------- | ------- | ------------------------------------------------------------------ |
 | Symbol Bootstrap | v1.0.2  | [symbol-bootstrap](https://www.npmjs.com/package/symbol-bootstrap) |
 
-<<<<<<< HEAD
 -   Fixed link (--unlink) command when voting properties changes.
-=======
 -   Broker ports (7902) are closed by default in compose.
->>>>>>> b792343f
 
 ## [1.0.1] - Mar-22-2021
 
