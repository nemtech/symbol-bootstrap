# CHANGELOG

All notable changes to this project will be documented in this file.

The changelog format is based on [Keep a Changelog](https://keepachangelog.com/en/1.0.0/).

## [1.0.6] - Next

**Milestone**: Mainnet(1.0.0.0)

| Package          | Version | Link                                                               |
| ---------------- | ------- | ------------------------------------------------------------------ |
| Symbol Bootstrap | v1.0.6  | [symbol-bootstrap](https://www.npmjs.com/package/symbol-bootstrap) |

<<<<<<< HEAD
-   Added multi voting key file support.
-   Added `MonitorOnly` reward program.
-   The `link` and `enrollRewardProgram` commands allow `--customPreset` to avoid password prompt when main private key is not stored in the target folder. 
-   Added experimental typescript voting key file generation.
=======
-   Reward Program Agent `2.0.0` upgrade.
-   Added `MonitorOnly` reward program.
-   The `link` and `enrollRewardProgram` commands allow `--customPreset` to avoid password prompt when main private key is not stored in the target folder. 
-   Symbol rest `3.5.6` upgrade.
>>>>>>> da28135d

## [1.0.5] - May-3-2021

**Milestone**: Mainnet(1.0.0.0)

| Package          | Version | Link                                                               |
| ---------------- | ------- | ------------------------------------------------------------------ |
| Symbol Bootstrap | v1.0.5  | [symbol-bootstrap](https://www.npmjs.com/package/symbol-bootstrap) |

-   Re-enabled node reward program. Upgraded TLS communication.
-   Fixed `failed to load: /docker-entrypoint-initdb.d/mongoDbPrepare.js` when running with root user.
-   Renamed `enrol` to `enroll` for the Rewards Program.

## [1.0.4] - Apr-13-2021

**Milestone**: Mainnet(1.0.0.0)

| Package          | Version | Link                                                               |
| ---------------- | ------- | ------------------------------------------------------------------ |
| Symbol Bootstrap | v1.0.4  | [symbol-bootstrap](https://www.npmjs.com/package/symbol-bootstrap) |

-   New `testnet.symboldev.network` testnet!
-   Added `verify` command.
-   Fixed host override when no custom preset is provided in mainnet.
-   Fixed case issue validating keys when creating certificates.
-   Updated Wallet to latest 1.0.1 release.
-   Node properties sinkType: Async and enableSingleThreadPool: false by default in peer nodes too.
-   Dropped NodeJS 10 support. Added Node LTS and Stable Support. 

## [1.0.3] - Mar-31-2021

**Milestone**: Mainnet(1.0.0.0)

| Package          | Version | Link                                                               |
| ---------------- | ------- | ------------------------------------------------------------------ |
| Symbol Bootstrap | v1.0.3  | [symbol-bootstrap](https://www.npmjs.com/package/symbol-bootstrap) |

-   Improved Custom Preset Object types for symbol bootstrap lib integration.
-   TransactionSelectionStrategy's new default value is `oldest`.

## [1.0.2] - Mar-24-2021

**Milestone**: Mainnet(1.0.0.0)

| Package          | Version | Link                                                               |
| ---------------- | ------- | ------------------------------------------------------------------ |
| Symbol Bootstrap | v1.0.2  | [symbol-bootstrap](https://www.npmjs.com/package/symbol-bootstrap) |

-   Fixed link (--unlink) command when voting properties changes.
-   Broker ports (7902) are closed by default in compose.
-   Peer role is selected based on `syncsource` configuration and not on the `harvesting` flag.

## [1.0.1] - Mar-22-2021

**Milestone**: Mainnet(1.0.0.0)

| Package          | Version | Link                                                               |
| ---------------- | ------- | ------------------------------------------------------------------ |
| Symbol Bootstrap | v1.0.1  | [symbol-bootstrap](https://www.npmjs.com/package/symbol-bootstrap) |

-   Random and limited peer/api list.
-   Custom `votingUnfinalizedBlocksDuration` and `nonVotingUnfinalizedBlocksDuration` preset properties.
-   Agent service is disabled until supernode program resumes. 
-   The default `beneficiaryAddress` is the node's main address. Use `beneficiaryAddress: ''` in a custom preset to override the new default.

## [1.0.0] - Mar-16-2021

**Milestone**: Mainnet(1.0.0.0)

| Package          | Version | Link                                                               |
| ---------------- | ------- | ------------------------------------------------------------------ |
| Symbol Bootstrap | v1.0.0  | [symbol-bootstrap](https://www.npmjs.com/package/symbol-bootstrap) |

-   **New `mainnet` preset!!!**
-   Removed node from its own `peers-p2p.json` and `peers-api.json` files.
-   Voting keys are ephemeral. They cannot be provided, bootstrap will always generate a new one when resetting the configuration. Bootstrap will never store the voting private key in addresses.yml.
-   Dropped `PROMPT_MAIN_VOTING` from `privateKeySecurityMode`. 
-   Added `PROMPT_MAIN_TRANSPORT` to `privateKeySecurityMode`: The transport/node key will be asked when regenerating the certificates or when upgrading a supernode.
-   Changed server file permission to 0o600

## [0.4.5] - Mar-5-2021

**Milestone**: Hippopotamus(0.10.0.8)

| Package          | Version | Link                                                               |
| ---------------- | ------- | ------------------------------------------------------------------ |
| Symbol Bootstrap | v0.4.5  | [symbol-bootstrap](https://www.npmjs.com/package/symbol-bootstrap) |

-   Added `privateKeySecurityMode`. It defines which private keys can be encrypted and stored in the `target/addresses.yml`:
    - `ENCRYPT`: All private keys are encrypted and stored in the target's `addresses.yml` file. Bootstrap will require a password to operate.
    - `PROMPT_MAIN`: Main private keys are not stored in the target's `addresses.yml` file. Bootstrap will request the main private key when certificates are generated, or transactions need to be signed by the `link` and `enrolProgram` commands.
    - `PROMPT_MAIN_VOTING`: Main and voting private keys are not stored in the target's `addresses.yml` file. Bootstrap will request the main private key when certificates are generated, or transactions need to be signed by the `link` and `enrolProgram` commands. The voting private key will be requested when generating the voting key file.
    - `PROMPT_ALL`: No private keys are stored in the in the target's `addresses.yml` file. Bootstrap will request the private keys when they are required by the different commands.
-   The `preset.yml` doesn't contain any private key anymore, encrypted or otherwise.
-   Certificates are not re-generated if not needed when running `--upgrade`. In this case, the main account private key is not required and will not be requested with the `PROMPT` security modes.
-   Voting key files are not re-generated if not needed when running `--upgrade`. In this case, the voting account private key is not required and will not be requested with the `PROMPT_ALL` or `PROMPT_MAIN_VOTING` security modes.
-   Public keys can be used in custom presets in addition to encrypted private keys. If public keys are used, Bootstrap will prompt for the private keys when required.
-   Added `encrypt` and `decrypt` commands to encrypt custom presets and decrypt generated `target/addresses.yml` files:
-   The `--upgrade` param can be used to change the server keys without dropping the data.
-   Splitting `userconfig` into `server-config` and `broker-config` for each service. 
-   Fixed recovery process.

## [0.4.4] - Feb-24-2021

**Milestone**: Hippopotamus(0.10.0.7)

| Package          | Version | Link                                                               |
| ---------------- | ------- | ------------------------------------------------------------------ |
| Symbol Bootstrap | v0.4.4  | [symbol-bootstrap](https://www.npmjs.com/package/symbol-bootstrap) |

-   Added `--ready` to `link` and `enrolRewardProgram` commands.
-   Fixed how seed is copied to node folders when `--upgrade` and `resetData` are used
-   Moved Reward Program Agent to its own service/container in docker-compose.yml.

## [0.4.3] - Feb-15-2021

**Milestone**: Hippopotamus(0.10.0.7)

| Package          | Version | Link                                                               |
| ---------------- | ------- | ------------------------------------------------------------------ |
| Symbol Bootstrap | v0.4.3  | [symbol-bootstrap](https://www.npmjs.com/package/symbol-bootstrap) |

-   Added Core Dump files when `dockerComposeDebugMode: true`.
-   Added autocomplete support. Try `symbol-bootstrap autocomplete` and follow the instructions (Thanks @44uk).
-   Renamed `supernode` keywords for `rewardProgram` for clarification.  Supernode is a type of Reward Program.
-   Voting is not required to enrol a program.
-   Renamed command from `enrolSupernode` for `enrolRewardProgram`. 
-   Added preset configurable `connectionPoolSize` to the Rest Gateway configuration.
-   Removed Node Key Link transactions from nemesis and `link` command.

## [0.4.2] - Feb-2-2021

**Milestone**: Hippopotamus(0.10.0.6)

| Package          | Version | Link                                                               |
| ---------------- | ------- | ------------------------------------------------------------------ |
| Symbol Bootstrap | v0.4.2  | [symbol-bootstrap](https://www.npmjs.com/package/symbol-bootstrap) |

-   Link command supports for `main` multisig accounts.
-   Supernode enrol command supports for `main` multisig accounts.
-   Storing downloaded artifacts (like agent binary) in the current working dir fixing issue when installing bootstrap as root.
-   Moved voting keys files from ./data to ./userconfig in the target folder.
-   Added Symbol Bootstrap version to generated configuration reports.
-   Renamed command from `supernode` for `enrolSupernode`.

## [0.4.1] - Jan-19-2021

**Milestone**: Hippopotamus(0.10.0.5)

| Package          | Version | Link                                                               |
| ---------------- | ------- | ------------------------------------------------------------------ |
| Symbol Bootstrap | v0.4.1  | [symbol-bootstrap](https://www.npmjs.com/package/symbol-bootstrap) |

-   Improved --password. It's only required when private keys need to be read.
-   Added `database` service to server and broker `depends_on` compose services.
-   Fixed `link --unlink` command for Voting Key Link transactions.
-   Added multisig account validation to `link` and `supernode` commands.
-   Added `CONTROLLER_PUBLIC_KEY` to Supernode's agent configuration
-   Upgraded Symbol Rest to version 2.3.1.

## [0.4.0] - Jan-14-2021

**Milestone**: Hippopotamus(0.10.0.5)

| Package          | Version | Link                                                               |
| ---------------- | ------- | ------------------------------------------------------------------ |
| Symbol Bootstrap | v0.4.0  | [symbol-bootstrap](https://www.npmjs.com/package/symbol-bootstrap) |

-   **Re track to catapult-server main branch**
-   Compose file version default to 2.4.
-   Fixed mongo memory usage by adding `--wiredTigerCacheSizeGB` limit.
-   Allowing users to exclude custom preset data from a compose service.
-   Basic implementation of supernode program monitoring agent. Supernode Agent installation and supernode enrol command, disabled at present, awaiting full programme implementation, preparatory step.
-   Private key in generated addresses.yml and preset.yml can be encrypted and protected by using --password.
-   Masking 64 hex keys HIDDEN_KEY on log lines.
-   Removed unused Server configuration files in the Rest container. This reduces the risk of exposing config files if the Rest machine gets compromised.

## [0.3.1] - Dec-17-2020

**Milestone**: Hippopotamus(0.10.0.4)

| Package          | Version | Link                                                               |
| ---------------- | ------- | ------------------------------------------------------------------ |
| Symbol Bootstrap | v0.3.1  | [symbol-bootstrap](https://www.npmjs.com/package/symbol-bootstrap) |

-   Allowed Bootstrap to run as sudo/root. NOT RECOMMENDED!
-   Added Chmod 777 permission change to the db data folder when running as sudo/root.
-   Increased Rest's DB connection attempts and retries. This avoids Rest shutting down if the DB creation takes longer.
-   Updated Wallet to latest 0.13.6 release

## [0.3.0] - Dec-15-2020

**Milestone**: Hippopotamus(0.10.0.4)

| Package          | Version | Link                                                               |
| ---------------- | ------- | ------------------------------------------------------------------ |
| Symbol Bootstrap | v0.3.0  | [symbol-bootstrap](https://www.npmjs.com/package/symbol-bootstrap) |

-   **New Service:** `Wallet`. Bootstrap private network starts a Wallet service in [http://localhost:80/](http://localhost:80/) when using `--assembly full`. . **Warning:** This wallet service is for demonstration purposes only.
-   **New Service:** `Explorer`. Bootstrap private network starts an Explorer service in [http://localhost:90/](http://localhost:90/) when using `--assembly full`.
-   **New Service:** `Faucet`. Bootstrap private network starts a Faucet service in [http://localhost:100/](http://localhost:100/) when using `--assembly full`.
-   Using remote accounts when setting up nodes by default. This improves security by avoiding main account private keys to be exposed in node configuration (like `harvesterSigningPrivateKey`).
-   Removed unnecessary tls related files once certificates are created.
-   Added addresses.yml migration from old formats.
-   Added --upgrade flag to config, compose and start.
-   Fixed api broker name in testnet's api assembly.
-   Images are not pulled by default speeding up bootstrap and avoiding unexpected alpha server upgrades. To pull new images use `--pullImages`.
-   Testnet Long Voting Key V1 and Short Voting Key V2 support.
-   Added `compose` preset support to inject properties into generated docker-compose services.

## [0.2.1] - 30-Oct-2020

**Milestone**: Hippopotamus(0.10.0.3)

| Package          | Version | Link                                                               |
| ---------------- | ------- | ------------------------------------------------------------------ |
| Symbol Bootstrap | v0.2.1  | [symbol-bootstrap](https://www.npmjs.com/package/symbol-bootstrap) |

-   Fixed DB initialization.
-   Added more configurable properties.

## [0.2.0] - 21-Oct-2020

**Milestone**: Hippopotamus(0.10.0.3)

| Package          | Version | Link                                                               |
| ---------------- | ------- | ------------------------------------------------------------------ |
| Symbol Bootstrap | v0.2.0  | [symbol-bootstrap](https://www.npmjs.com/package/symbol-bootstrap) |

-   **[BREAKING CHANGE]** Target folder structure has been changed for scalability. The old target folder needs to be dropped when running this version. Backup the target folder if you need to keep your data!
-   **New Command:** `symbol-bootstrap resetData` cleans the peer data and database without dropping the generated configuration.
-   **New Command:** `symbol-bootstrap healthCheck` tests if the docker compose network is running locally. `--healthCheck` param is allowed in `start` and `run` commands.
-   Allowed `repeat` on a node, a database or a gateway to instantiate them multiple times. This enables you to create large network configurations quickly.
-   Allowed `repeat` in the nemesis block's mosaic list. Harvest currency can be removed with `repeat:0`.
-   Removed preset `light`. Now it's an assembly for the bootstrap preset: `symbol-bootstrap -p bootstrap -a light`.
-   Sink addresses are generated by default.
-   Path properties are now relative folder locations. This improves reusability of the configuration when running the services outside docker compose.
-   Added node type based default configuration simplifying the configuration of nodes in presets.
-   Preset attribute `excludeDockerService: true` allows removing a service from docker-compose.
-   Configurable `trustedHosts` and `localNetworks` in config.
-   Simplified mounted volumes in compose.
-   Allowed multiple databases in compose.
-   Compose's `openPort` now accepts port number.
-   Allowed custom ip address and subnet configuration in compose.
-   Merged `db` and `db-init` services in compose. Now the mongo service knows how to init itself.

## [0.1.1] - 02-Oct-2020

**Milestone**: Hippopotamus(0.10.0.3)

| Package          | Version | Link                                                               |
| ---------------- | ------- | ------------------------------------------------------------------ |
| Symbol Bootstrap | v0.1.1  | [symbol-bootstrap](https://www.npmjs.com/package/symbol-bootstrap) |

-   **New Command:** `symbol-bootstrap link` links the nodes' VRF and Voting keys to an existing network. This simplifies the node registration process to running networks like `testnet`.
-   **New Command:** `symbol-bootstrap report` generates rst and csv files from the configured server properties for documentation. Added `--report` flag to `config` and `start` commands.
-   Fixed default host names in `api` and `peer` in `testnet` preset.
-   The `voting:`, `harvesting:` and `api:` node preset flags define the node's `roles:` setting. There is no need to provide `roles:` attribute anymore.
-   Voting, signing and VRF keys, transactions and tree file are generated and announced when required depending on the node role flags.
-   Added `votingKeyDilution`, `votingKeyStartEpoch` `votingKeyEndEpoch` preset params define to voting key link transaction and tree file.
-   The field `enableDispatcherInputAuditing` is disabled by default saving disk space.
-   Added custom host configuration in docker-compose.
-   Readme and custom preset examples have been improved.
-   Allowing API custom preset object in addition to the file custom yml file.

## [0.1.0] - 26-Sep-2020

**Milestone**: Hippopotamus(0.10.0.3)

| Package          | Version | Link                                                               |
| ---------------- | ------- | ------------------------------------------------------------------ |
| Symbol Bootstrap | v0.1.0  | [symbol-bootstrap](https://www.npmjs.com/package/symbol-bootstrap) |

-   0.10.0.3 catapult server support.
-   2.1.0 rest server support.
-   Improved logging configuration.
-   Allowing custom user when running config time docker images.
-   Renamed param from `--daemon` to `--detached` to keep it in line with docker compose.
-   Added `--service (-s)` to allow starting just one docker service by name.

## [0.0.0] - 14-Sep-2020

**Milestone**: Gorilla.1(0.9.6.4)

| Package          | Version | Link                                                               |
| ---------------- | ------- | ------------------------------------------------------------------ |
| Symbol Bootstrap | v0.0.0  | [symbol-bootstrap](https://www.npmjs.com/package/symbol-bootstrap) |

-   Very first version of the tool!<|MERGE_RESOLUTION|>--- conflicted
+++ resolved
@@ -12,17 +12,13 @@
 | ---------------- | ------- | ------------------------------------------------------------------ |
 | Symbol Bootstrap | v1.0.6  | [symbol-bootstrap](https://www.npmjs.com/package/symbol-bootstrap) |
 
-<<<<<<< HEAD
+-   Catapult server `1.0.1.0` upgrade.
 -   Added multi voting key file support.
 -   Added `MonitorOnly` reward program.
 -   The `link` and `enrollRewardProgram` commands allow `--customPreset` to avoid password prompt when main private key is not stored in the target folder. 
 -   Added experimental typescript voting key file generation.
-=======
+-   Symbol Rest `3.5.6` upgrade.
 -   Reward Program Agent `2.0.0` upgrade.
--   Added `MonitorOnly` reward program.
--   The `link` and `enrollRewardProgram` commands allow `--customPreset` to avoid password prompt when main private key is not stored in the target folder. 
--   Symbol rest `3.5.6` upgrade.
->>>>>>> da28135d
 
 ## [1.0.5] - May-3-2021
 
