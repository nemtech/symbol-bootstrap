--- conflicted
+++ resolved
@@ -4,11 +4,7 @@
 
 The changelog format is based on [Keep a Changelog](https://keepachangelog.com/en/1.0.0/).
 
-<<<<<<< HEAD
-## [0.4.3] - Feb-11-2021
-=======
 ## [0.4.3] - Feb-15-2021
->>>>>>> 21d7f09a
 
 **Milestone**: Hippopotamus(0.10.0.7)
 
