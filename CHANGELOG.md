# CHANGELOG

All notable changes to this project will be documented in this file.

The changelog format is based on [Keep a Changelog](https://keepachangelog.com/en/1.0.0/).

## [1.0.4] - NEXT

**Milestone**: Mainnet(1.0.0.0)

| Package          | Version | Link                                                               |
| ---------------- | ------- | ------------------------------------------------------------------ |
| Symbol Bootstrap | v1.0.4  | [symbol-bootstrap](https://www.npmjs.com/package/symbol-bootstrap) |

-   New `testnet.symboldev.network` testnet!
-   Fixed host override when no custom preset is provided in mainnet.
-   Fixed case issue validating keys when creating certificates.
-   Updated Wallet to latest 1.0.1 release.
<<<<<<< HEAD
-   Node properties sinkType: Async and enableSingleThreadPool: false by default in peer nodes too.
=======
-   Dropped NodeJS 10 support. Added Node LTS and Stable Support. 
>>>>>>> 943e378c

## [1.0.3] - Mar-31-2021

**Milestone**: Mainnet(1.0.0.0)

| Package          | Version | Link                                                               |
| ---------------- | ------- | ------------------------------------------------------------------ |
| Symbol Bootstrap | v1.0.3  | [symbol-bootstrap](https://www.npmjs.com/package/symbol-bootstrap) |

-   Improved Custom Preset Object types for symbol bootstrap lib integration.
-   TransactionSelectionStrategy's new default value is `oldest`.

## [1.0.2] - Mar-24-2021

**Milestone**: Mainnet(1.0.0.0)

| Package          | Version | Link                                                               |
| ---------------- | ------- | ------------------------------------------------------------------ |
| Symbol Bootstrap | v1.0.2  | [symbol-bootstrap](https://www.npmjs.com/package/symbol-bootstrap) |

-   Fixed link (--unlink) command when voting properties changes.
-   Broker ports (7902) are closed by default in compose.
-   Peer role is selected based on `syncsource` configuration and not on the `harvesting` flag.

## [1.0.1] - Mar-22-2021

**Milestone**: Mainnet(1.0.0.0)

| Package          | Version | Link                                                               |
| ---------------- | ------- | ------------------------------------------------------------------ |
| Symbol Bootstrap | v1.0.1  | [symbol-bootstrap](https://www.npmjs.com/package/symbol-bootstrap) |

-   Random and limited peer/api list.
-   Custom `votingUnfinalizedBlocksDuration` and `nonVotingUnfinalizedBlocksDuration` preset properties.
-   Agent service is disabled until supernode program resumes. 
-   The default `beneficiaryAddress` is the node's main address. Use `beneficiaryAddress: ''` in a custom preset to override the new default.

## [1.0.0] - Mar-16-2021

**Milestone**: Mainnet(1.0.0.0)

| Package          | Version | Link                                                               |
| ---------------- | ------- | ------------------------------------------------------------------ |
| Symbol Bootstrap | v1.0.0  | [symbol-bootstrap](https://www.npmjs.com/package/symbol-bootstrap) |

-   **New `mainnet` preset!!!**
-   Removed node from its own `peers-p2p.json` and `peers-api.json` files.
-   Voting keys are ephemeral. They cannot be provided, bootstrap will always generate a new one when resetting the configuration. Bootstrap will never store the voting private key in addresses.yml.
-   Dropped `PROMPT_MAIN_VOTING` from `privateKeySecurityMode`. 
-   Added `PROMPT_MAIN_TRANSPORT` to `privateKeySecurityMode`: The transport/node key will be asked when regenerating the certificates or when upgrading a supernode.
-   Changed server file permission to 0o600

## [0.4.5] - Mar-5-2021

**Milestone**: Hippopotamus(0.10.0.8)

| Package          | Version | Link                                                               |
| ---------------- | ------- | ------------------------------------------------------------------ |
| Symbol Bootstrap | v0.4.5  | [symbol-bootstrap](https://www.npmjs.com/package/symbol-bootstrap) |

-   Added `privateKeySecurityMode`. It defines which private keys can be encrypted and stored in the `target/addresses.yml`:
    - `ENCRYPT`: All private keys are encrypted and stored in the target's `addresses.yml` file. Bootstrap will require a password to operate.
    - `PROMPT_MAIN`: Main private keys are not stored in the target's `addresses.yml` file. Bootstrap will request the main private key when certificates are generated, or transactions need to be signed by the `link` and `enrolProgram` commands.
    - `PROMPT_MAIN_VOTING`: Main and voting private keys are not stored in the target's `addresses.yml` file. Bootstrap will request the main private key when certificates are generated, or transactions need to be signed by the `link` and `enrolProgram` commands. The voting private key will be requested when generating the voting key file.
    - `PROMPT_ALL`: No private keys are stored in the in the target's `addresses.yml` file. Bootstrap will request the private keys when they are required by the different commands.
-   The `preset.yml` doesn't contain any private key anymore, encrypted or otherwise.
-   Certificates are not re-generated if not needed when running `--upgrade`. In this case, the main account private key is not required and will not be requested with the `PROMPT` security modes.
-   Voting key files are not re-generated if not needed when running `--upgrade`. In this case, the voting account private key is not required and will not be requested with the `PROMPT_ALL` or `PROMPT_MAIN_VOTING` security modes.
-   Public keys can be used in custom presets in addition to encrypted private keys. If public keys are used, Bootstrap will prompt for the private keys when required.
-   Added `encrypt` and `decrypt` commands to encrypt custom presets and decrypt generated `target/addresses.yml` files:
-   The `--upgrade` param can be used to change the server keys without dropping the data.
-   Splitting `userconfig` into `server-config` and `broker-config` for each service. 
-   Fixed recovery process.

## [0.4.4] - Feb-24-2021

**Milestone**: Hippopotamus(0.10.0.7)

| Package          | Version | Link                                                               |
| ---------------- | ------- | ------------------------------------------------------------------ |
| Symbol Bootstrap | v0.4.4  | [symbol-bootstrap](https://www.npmjs.com/package/symbol-bootstrap) |

-   Added `--ready` to `link` and `enrolRewardProgram` commands.
-   Fixed how seed is copied to node folders when `--upgrade` and `resetData` are used
-   Moved Reward Program Agent to its own service/container in docker-compose.yml.

## [0.4.3] - Feb-15-2021

**Milestone**: Hippopotamus(0.10.0.7)

| Package          | Version | Link                                                               |
| ---------------- | ------- | ------------------------------------------------------------------ |
| Symbol Bootstrap | v0.4.3  | [symbol-bootstrap](https://www.npmjs.com/package/symbol-bootstrap) |

-   Added Core Dump files when `dockerComposeDebugMode: true`.
-   Added autocomplete support. Try `symbol-bootstrap autocomplete` and follow the instructions (Thanks @44uk).
-   Renamed `supernode` keywords for `rewardProgram` for clarification.  Supernode is a type of Reward Program.
-   Voting is not required to enrol a program.
-   Renamed command from `enrolSupernode` for `enrolRewardProgram`. 
-   Added preset configurable `connectionPoolSize` to the Rest Gateway configuration.
-   Removed Node Key Link transactions from nemesis and `link` command.

## [0.4.2] - Feb-2-2021

**Milestone**: Hippopotamus(0.10.0.6)

| Package          | Version | Link                                                               |
| ---------------- | ------- | ------------------------------------------------------------------ |
| Symbol Bootstrap | v0.4.2  | [symbol-bootstrap](https://www.npmjs.com/package/symbol-bootstrap) |

-   Link command supports for `main` multisig accounts.
-   Supernode enrol command supports for `main` multisig accounts.
-   Storing downloaded artifacts (like agent binary) in the current working dir fixing issue when installing bootstrap as root.
-   Moved voting keys files from ./data to ./userconfig in the target folder.
-   Added Symbol Bootstrap version to generated configuration reports.
-   Renamed command from `supernode` for `enrolSupernode`.

## [0.4.1] - Jan-19-2021

**Milestone**: Hippopotamus(0.10.0.5)

| Package          | Version | Link                                                               |
| ---------------- | ------- | ------------------------------------------------------------------ |
| Symbol Bootstrap | v0.4.1  | [symbol-bootstrap](https://www.npmjs.com/package/symbol-bootstrap) |

-   Improved --password. It's only required when private keys need to be read.
-   Added `database` service to server and broker `depends_on` compose services.
-   Fixed `link --unlink` command for Voting Key Link transactions.
-   Added multisig account validation to `link` and `supernode` commands.
-   Added `CONTROLLER_PUBLIC_KEY` to Supernode's agent configuration
-   Upgraded Symbol Rest to version 2.3.1.

## [0.4.0] - Jan-14-2021

**Milestone**: Hippopotamus(0.10.0.5)

| Package          | Version | Link                                                               |
| ---------------- | ------- | ------------------------------------------------------------------ |
| Symbol Bootstrap | v0.4.0  | [symbol-bootstrap](https://www.npmjs.com/package/symbol-bootstrap) |

-   **Re track to catapult-server main branch**
-   Compose file version default to 2.4.
-   Fixed mongo memory usage by adding `--wiredTigerCacheSizeGB` limit.
-   Allowing users to exclude custom preset data from a compose service.
-   Basic implementation of supernode program monitoring agent. Supernode Agent installation and supernode enrol command, disabled at present, awaiting full programme implementation, preparatory step.
-   Private key in generated addresses.yml and preset.yml can be encrypted and protected by using --password.
-   Masking 64 hex keys HIDDEN_KEY on log lines.
-   Removed unused Server configuration files in the Rest container. This reduces the risk of exposing config files if the Rest machine gets compromised.

## [0.3.1] - Dec-17-2020

**Milestone**: Hippopotamus(0.10.0.4)

| Package          | Version | Link                                                               |
| ---------------- | ------- | ------------------------------------------------------------------ |
| Symbol Bootstrap | v0.3.1  | [symbol-bootstrap](https://www.npmjs.com/package/symbol-bootstrap) |

-   Allowed Bootstrap to run as sudo/root. NOT RECOMMENDED!
-   Added Chmod 777 permission change to the db data folder when running as sudo/root.
-   Increased Rest's DB connection attempts and retries. This avoids Rest shutting down if the DB creation takes longer.
-   Updated Wallet to latest 0.13.6 release

## [0.3.0] - Dec-15-2020

**Milestone**: Hippopotamus(0.10.0.4)

| Package          | Version | Link                                                               |
| ---------------- | ------- | ------------------------------------------------------------------ |
| Symbol Bootstrap | v0.3.0  | [symbol-bootstrap](https://www.npmjs.com/package/symbol-bootstrap) |

-   **New Service:** `Wallet`. Bootstrap private network starts a Wallet service in [http://localhost:80/](http://localhost:80/) when using `--assembly full`. . **Warning:** This wallet service is for demonstration purposes only.
-   **New Service:** `Explorer`. Bootstrap private network starts an Explorer service in [http://localhost:90/](http://localhost:90/) when using `--assembly full`.
-   **New Service:** `Faucet`. Bootstrap private network starts a Faucet service in [http://localhost:100/](http://localhost:100/) when using `--assembly full`.
-   Using remote accounts when setting up nodes by default. This improves security by avoiding main account private keys to be exposed in node configuration (like `harvesterSigningPrivateKey`).
-   Removed unnecessary tls related files once certificates are created.
-   Added addresses.yml migration from old formats.
-   Added --upgrade flag to config, compose and start.
-   Fixed api broker name in testnet's api assembly.
-   Images are not pulled by default speeding up bootstrap and avoiding unexpected alpha server upgrades. To pull new images use `--pullImages`.
-   Testnet Long Voting Key V1 and Short Voting Key V2 support.
-   Added `compose` preset support to inject properties into generated docker-compose services.

## [0.2.1] - 30-Oct-2020

**Milestone**: Hippopotamus(0.10.0.3)

| Package          | Version | Link                                                               |
| ---------------- | ------- | ------------------------------------------------------------------ |
| Symbol Bootstrap | v0.2.1  | [symbol-bootstrap](https://www.npmjs.com/package/symbol-bootstrap) |

-   Fixed DB initialization.
-   Added more configurable properties.

## [0.2.0] - 21-Oct-2020

**Milestone**: Hippopotamus(0.10.0.3)

| Package          | Version | Link                                                               |
| ---------------- | ------- | ------------------------------------------------------------------ |
| Symbol Bootstrap | v0.2.0  | [symbol-bootstrap](https://www.npmjs.com/package/symbol-bootstrap) |

-   **[BREAKING CHANGE]** Target folder structure has been changed for scalability. The old target folder needs to be dropped when running this version. Backup the target folder if you need to keep your data!
-   **New Command:** `symbol-bootstrap resetData` cleans the peer data and database without dropping the generated configuration.
-   **New Command:** `symbol-bootstrap healthCheck` tests if the docker compose network is running locally. `--healthCheck` param is allowed in `start` and `run` commands.
-   Allowed `repeat` on a node, a database or a gateway to instantiate them multiple times. This enables you to create large network configurations quickly.
-   Allowed `repeat` in the nemesis block's mosaic list. Harvest currency can be removed with `repeat:0`.
-   Removed preset `light`. Now it's an assembly for the bootstrap preset: `symbol-bootstrap -p bootstrap -a light`.
-   Sink addresses are generated by default.
-   Path properties are now relative folder locations. This improves reusability of the configuration when running the services outside docker compose.
-   Added node type based default configuration simplifying the configuration of nodes in presets.
-   Preset attribute `excludeDockerService: true` allows removing a service from docker-compose.
-   Configurable `trustedHosts` and `localNetworks` in config.
-   Simplified mounted volumes in compose.
-   Allowed multiple databases in compose.
-   Compose's `openPort` now accepts port number.
-   Allowed custom ip address and subnet configuration in compose.
-   Merged `db` and `db-init` services in compose. Now the mongo service knows how to init itself.

## [0.1.1] - 02-Oct-2020

**Milestone**: Hippopotamus(0.10.0.3)

| Package          | Version | Link                                                               |
| ---------------- | ------- | ------------------------------------------------------------------ |
| Symbol Bootstrap | v0.1.1  | [symbol-bootstrap](https://www.npmjs.com/package/symbol-bootstrap) |

-   **New Command:** `symbol-bootstrap link` links the nodes' VRF and Voting keys to an existing network. This simplifies the node registration process to running networks like `testnet`.
-   **New Command:** `symbol-bootstrap report` generates rst and csv files from the configured server properties for documentation. Added `--report` flag to `config` and `start` commands.
-   Fixed default host names in `api` and `peer` in `testnet` preset.
-   The `voting:`, `harvesting:` and `api:` node preset flags define the node's `roles:` setting. There is no need to provide `roles:` attribute anymore.
-   Voting, signing and VRF keys, transactions and tree file are generated and announced when required depending on the node role flags.
-   Added `votingKeyDilution`, `votingKeyStartEpoch` `votingKeyEndEpoch` preset params define to voting key link transaction and tree file.
-   The field `enableDispatcherInputAuditing` is disabled by default saving disk space.
-   Added custom host configuration in docker-compose.
-   Readme and custom preset examples have been improved.
-   Allowing API custom preset object in addition to the file custom yml file.

## [0.1.0] - 26-Sep-2020

**Milestone**: Hippopotamus(0.10.0.3)

| Package          | Version | Link                                                               |
| ---------------- | ------- | ------------------------------------------------------------------ |
| Symbol Bootstrap | v0.1.0  | [symbol-bootstrap](https://www.npmjs.com/package/symbol-bootstrap) |

-   0.10.0.3 catapult server support.
-   2.1.0 rest server support.
-   Improved logging configuration.
-   Allowing custom user when running config time docker images.
-   Renamed param from `--daemon` to `--detached` to keep it in line with docker compose.
-   Added `--service (-s)` to allow starting just one docker service by name.

## [0.0.0] - 14-Sep-2020

**Milestone**: Gorilla.1(0.9.6.4)

| Package          | Version | Link                                                               |
| ---------------- | ------- | ------------------------------------------------------------------ |
| Symbol Bootstrap | v0.0.0  | [symbol-bootstrap](https://www.npmjs.com/package/symbol-bootstrap) |

-   Very first version of the tool!<|MERGE_RESOLUTION|>--- conflicted
+++ resolved
@@ -16,11 +16,8 @@
 -   Fixed host override when no custom preset is provided in mainnet.
 -   Fixed case issue validating keys when creating certificates.
 -   Updated Wallet to latest 1.0.1 release.
-<<<<<<< HEAD
 -   Node properties sinkType: Async and enableSingleThreadPool: false by default in peer nodes too.
-=======
 -   Dropped NodeJS 10 support. Added Node LTS and Stable Support. 
->>>>>>> 943e378c
 
 ## [1.0.3] - Mar-31-2021
 
